#!python

import os, shutil, subprocess, pwd, errno, warnings
from mpi4py import MPI
import yaml
import argparse
import copy
import numpy as NP
from astropy.io import fits, ascii
from astropy.coordinates import Galactic, FK5, ICRS, SkyCoord, AltAz, EarthLocation
from astropy import units as U
from astropy.time import Time
import scipy.constants as FCNST
from scipy import interpolate
import matplotlib.pyplot as PLT
import matplotlib.colors as PLTC
import matplotlib.animation as MOV
from scipy.interpolate import griddata
import datetime as DT
import time 
import progressbar as PGB
import healpy as HP
import psutil 
from astroutils import MPI_modules as my_MPI
from astroutils import geometry as GEOM
from astroutils import catalog as SM
from astroutils import constants as CNST
from astroutils import DSP_modules as DSP 
from astroutils import lookup_operations as LKP
from astroutils import mathops as OPS
from astroutils import ephemeris_timing as ET
import prisim
from prisim import interferometry as RI
from prisim import primary_beams as PB
from prisim import baseline_delay_horizon as DLY
try:
    from pyuvdata import UVBeam
except ImportError:
    uvbeam_module_found = False
else:
    uvbeam_module_found = True
import ipdb as PDB

## Set MPI parameters

comm = MPI.COMM_WORLD
rank = comm.Get_rank()
nproc = comm.Get_size()
name = MPI.Get_processor_name()

## global parameters

sday = CNST.sday
sday_correction = 1 / sday
prisim_path = prisim.__path__[0]+'/'

## Parse input arguments

parser = argparse.ArgumentParser(description='Program to simulate interferometer array data')

input_group = parser.add_argument_group('Input parameters', 'Input specifications')
input_group.add_argument('-i', '--infile', dest='infile', default=prisim_path+'examples/simparms/defaultparms.yaml', type=file, required=False, help='File specifying input parameters')

args = vars(parser.parse_args())

default_parms = {}
with args['infile'] as custom_parms_file:
    custom_parms = yaml.safe_load(custom_parms_file)
if custom_parms['preload']['template'] is not None:
    with open(custom_parms['preload']['template']) as default_parms_file:
        default_parms = yaml.safe_load(default_parms_file)

if not default_parms:
    parms = custom_parms
else:
    parms = default_parms
    if custom_parms['preload']['template'] is not None:
        for key in custom_parms:
            if key != 'preload':
                if key in default_parms:
                    if not isinstance(custom_parms[key], dict):
                        parms[key] = custom_parms[key]
                    else:
                        for subkey in custom_parms[key]:
                            if subkey in default_parms[key]:
                                if not isinstance(custom_parms[key][subkey], dict):
                                    parms[key][subkey] = custom_parms[key][subkey]
                                else:
                                    for subsubkey in custom_parms[key][subkey]:
                                        if subsubkey in default_parms[key][subkey]:
                                            if not isinstance(custom_parms[key][subkey][subsubkey], dict):
                                                parms[key][subkey][subsubkey] = custom_parms[key][subkey][subsubkey]
                                            else:
                                                raise TypeError('Parsing YAML simulation parameter files with this level of nesting is not supported')
                                        else:
                                            raise KeyError('Invalid parameter found in custom simulation parameters file')
                            else:
                                raise KeyError('Invalid parameter found in custom simulation parameters file')
                else:
                    raise KeyError('Invalid parameter found in custom simulation parameters file')                            

rootdir = parms['dirstruct']['rootdir']
project = parms['dirstruct']['project']
simid = parms['dirstruct']['simid']
telescope_id = parms['telescope']['id']
label_prefix = parms['telescope']['label_prefix']
Trx = parms['telescope']['Trx']
Tant_freqref = parms['telescope']['Tant_freqref']
Tant_ref = parms['telescope']['Tant_ref']
Tant_spindex = parms['telescope']['Tant_spindex']
Tsys = parms['telescope']['Tsys']
Tsysinfo = {'Trx': Trx, 'Tant':{'f0': Tant_freqref, 'spindex': Tant_spindex, 'T0': Tant_ref}, 'Tnet': Tsys}
A_eff = parms['telescope']['A_eff']
latitude = parms['telescope']['latitude']
longitude = parms['telescope']['longitude']
altitude = parms['telescope']['altitude']
if longitude is None:
    longitude = 0.0
if altitude is None:
    altitude = 0.0
pfb_method = parms['bandpass']['pfb_method']
pfb_filepath = parms['bandpass']['pfb_filepath']
pfb_file = parms['bandpass']['pfb_file']
if pfb_method is not None:
    if pfb_method not in ['theoretical', 'empirical']:
        raise ValueError('Value specified for pfb_method is not one of accepted values')
    if not isinstance(pfb_file, str):
        raise TypeError('Filename containing PFB information must be a string')
    if pfb_filepath == 'default':
        pfb_file = prisim_path + 'data/bandpass/'+pfb_file
element_shape = parms['antenna']['shape']
element_size = parms['antenna']['size']
element_ocoords = parms['antenna']['ocoords']
element_orientation = parms['antenna']['orientation']
ground_plane = parms['antenna']['ground_plane']
phased_array = parms['antenna']['phased_array']
phased_elements_file = parms['phasedarray']['file']
if phased_array:
    if not isinstance(phased_elements_file, str):
        raise TypeError('Filename containing phased array elements must be a string')
    if parms['phasedarray']['filepathtype'] == 'default':
        phased_elements_file = prisim_path+'data/phasedarray_layouts/'+phased_elements_file
phasedarray_delayerr = parms['phasedarray']['delayerr']
phasedarray_gainerr = parms['phasedarray']['gainerr']
nrand = parms['phasedarray']['nrand']
obs_date = parms['obsparm']['obs_date']
obs_mode = parms['obsparm']['obs_mode']
n_acc = parms['obsparm']['n_acc']
t_acc = parms['obsparm']['t_acc']
t_obs = parms['obsparm']['t_obs']
freq = parms['bandpass']['freq']
freq_resolution = parms['bandpass']['freq_resolution']
nchan = parms['bandpass']['nchan']
beam_info = parms['beam']
use_external_beam = beam_info['use_external']
if use_external_beam:
    if not isinstance(beam_info['file'], str):
        raise TypeError('Filename containing external beam information must be a string')
    external_beam_file = beam_info['file']
    if beam_info['filepathtype'] == 'default':
        external_beam_file = prisim_path+'data/beams/'+external_beam_file
    if beam_info['filefmt'].lower() in ['hdf5', 'fits', 'uvbeam']:
        beam_filefmt = beam_info['filefmt'].lower()
    else:
        raise ValueError('Invalid beam file format specified')
    beam_pol = beam_info['pol']
    beam_id = beam_info['identifier']
    select_beam_freq = beam_info['select_freq']
    if select_beam_freq is None:
        select_beam_freq = freq
    pbeam_spec_interp_method = beam_info['spec_interp']
beam_chromaticity = beam_info['chromatic']
gainparms = parms['gains']
# gaintable = None
gaininfo = None
if gainparms['file'] is not None:
    gaintable = {}
    if not isinstance(gainparms['file'], str):
        raise TypeError('Filename of instrument gains must be a string')
    gainsfile = gainparms['file']
    if gainparms['filepathtype'] == 'default':
        gainsfile = prisim_path + 'data/gains/'+gainsfile
    gaininfo = RI.GainInfo(init_file=gainsfile, axes_order=['label', 'frequency', 'time'])
avg_drifts = parms['snapshot']['avg_drifts']
beam_switch = parms['snapshot']['beam_switch']
pick_snapshots = parms['snapshot']['pick']
all_snapshots = parms['snapshot']['all']
snapshots_range = parms['snapshot']['range']
pointing_info = parms['pointing']
pointing_file = pointing_info['file']
pointing_drift_init = pointing_info['drift_init']
pointing_track_init = pointing_info['track_init']
gradient_mode = parms['processing']['gradient_mode']
if gradient_mode is not None:
    if not isinstance(gradient_mode, str):
        raise TypeError('gradient_mode must be a string')
    if gradient_mode.lower() not in ['baseline', 'skypos', 'grequency']:
        raise ValueError('Invalid value specified for gradient_mode')
    if gradient_mode.lower() != 'baseline':
        raise ValueError('Specified gradient_mode not supported currently')

memuse = parms['processing']['memuse']
memory_available = parms['processing']['memavail']
if memory_available is None:
    memory_available = psutil.virtual_memory().available # in Bytes
else:
    memory_available *= 2**30 # GB to bytes
<<<<<<< HEAD
=======
pvmemavail = 1.0 * memory_available / nproc
>>>>>>> 3efbc169
if memuse is None:
    memuse = 0.9 * memory_available
elif isinstance(memuse, (int,float)):
    memuse = NP.abs(float(memuse)) # now in GB
    if memuse * 2**30 > 0.9 * memory_available:
        memuse = 0.9 * memory_available # now converted to bytes
    else:
        memuse = memuse * 2**30 # now converted to bytes
else:
    raise TypeError('Usable memory must be specified as a scalar numeric value')

n_bins_baseline_orientation = parms['processing']['n_bins_blo']
n_sky_sectors = parms['processing']['n_sky_sectors']
bpass_shape = parms['processing']['bpass_shape']
ant_bpass_file = parms['processing']['ant_bpass_file']
max_abs_delay = parms['processing']['max_abs_delay']
f_pad = parms['processing']['f_pad']
n_pad = parms['processing']['n_pad']
coarse_channel_width = parms['processing']['coarse_channel_width']
bandpass_correct = parms['processing']['bp_correct']
noise_bandpass_correct = parms['processing']['noise_bp_correct']
do_delay_transform = parms['processing']['delay_transform']
memsave = parms['processing']['memsave']
cleanup = parms['processing']['cleanup']
if not isinstance(cleanup, (bool,int)):
    raise TypeError('cleanup parameter must be an integer or boolean')
else:
    if isinstance(cleanup, bool):
        cleanup = int(cleanup)
    if (cleanup < 0) or (cleanup > 3):
        raise ValueError('Value of cleanup parameter outside bounds')
flag_chan = NP.asarray(parms['flags']['flag_chan']).reshape(-1)
bp_flag_repeat = parms['flags']['bp_flag_repeat']
n_edge_flag = NP.asarray(parms['flags']['n_edge_flag']).reshape(-1)
flag_repeat_edge_channels = parms['flags']['flag_repeat_edge_channels']
sky_str = parms['skyparm']['model']
fsky = parms['skyparm']['fsky']
skycat_epoch = parms['skyparm']['epoch']
nside = parms['skyparm']['nside']
flux_unit = parms['skyparm']['flux_unit']
fluxcut_min = parms['skyparm']['flux_min']
fluxcut_max = parms['skyparm']['flux_max']
fluxcut_freq = parms['skyparm']['fluxcut_reffreq']
if fluxcut_min is None:
    fluxcut_min = 0.0
spindex = parms['skyparm']['spindex']
spindex_rms = parms['skyparm']['spindex_rms']
spindex_seed = parms['skyparm']['spindex_seed']
roi_radius = parms['skyparm']['roi_radius']
if roi_radius is None:
    roi_radius = 90.0
use_lidz = parms['skyparm']['lidz']
use_21cmfast = parms['skyparm']['21cmfast']
global_HI_parms = parms['skyparm']['global_EoR_parms']
catalog_filepathtype = parms['catalog']['filepathtype']
DSM_file_prefix = parms['catalog']['DSM_file_prefix']
SUMSS_file = parms['catalog']['SUMSS_file']
NVSS_file = parms['catalog']['NVSS_file']
MWACS_file = parms['catalog']['MWACS_file']
GLEAM_file = parms['catalog']['GLEAM_file']
custom_catalog_file = parms['catalog']['custom_file']
skymod_file = parms['catalog']['skymod_file']
if catalog_filepathtype == 'default':
    DSM_file_prefix = prisim_path + 'data/catalogs/' + DSM_file_prefix
    SUMSS_file = prisim_path + 'data/catalogs/' + SUMSS_file
    NVSS_file = prisim_path + 'data/catalogs/' + NVSS_file
    MWACS_file = prisim_path + 'data/catalogs/' + MWACS_file
    GLEAM_file = prisim_path + 'data/catalogs/' + GLEAM_file
    custom_catalog_file = prisim_path + 'data/catalogs/' + custom_catalog_file
    skymod_file = prisim_path + 'data/catalogs/' + skymod_file
pc = parms['phasing']['center']
pc_coords = parms['phasing']['coords']
mpi_key = parms['pp']['key']
mpi_eqvol = parms['pp']['eqvol']
save_redundant = parms['save_redundant']
save_formats = parms['save_formats']
save_to_npz = save_formats['npz']
save_to_uvfits = save_formats['uvfits']
save_to_uvh5 = save_formats['uvh5']
savefmt = save_formats['fmt']
if savefmt not in ['HDF5', 'hdf5', 'FITS', 'fits']:
    raise ValueError('Output format invalid')
if save_to_uvfits:
    if save_formats['uvfits_method'] not in [None, 'uvdata', 'uvfits']:
        raise ValueError('Invalid method specified for saving to UVFITS format')
plots = parms['plots']
diagnosis_parms = parms['diagnosis']
display_resource_monitor = diagnosis_parms['resource_monitor']
tint = diagnosis_parms['refresh_interval']
if tint is None:
    tint = 2.0
elif not isinstance(tint, (int, float)):
    raise TypeError('Refresh interval must be a scalar number')
else:
    if tint <= 0.0:
        tint = 2.0

pid = os.getpid()
pids = comm.gather(pid, root=0)

if display_resource_monitor:
    if rank == 0:
        cmd = ' '.join(['xterm', '-e', 'prisim_resource_monitor.py', '-p', ' '.join(map(str, pids)), '-t', '{0:.1f}'.format(tint), '&'])
        subprocess.call([cmd], shell=True)

project_dir = project + '/'
try:
    os.makedirs(rootdir+project_dir, 0755)
except OSError as exception:
    if exception.errno == errno.EEXIST and os.path.isdir(rootdir+project_dir):
        pass
    else:
        raise

if rank == 0:
    if simid is None:
        simid = time.strftime('%Y-%m-%d-%H-%M-%S', time.gmtime())
    elif not isinstance(simid, str):
        raise TypeError('simid must be a string')
else:
    simid = None

simid = comm.bcast(simid, root=0) # Broadcast simulation ID

simid = simid + '/'
try:
    os.makedirs(rootdir+project_dir+simid, 0755)
except OSError as exception:
    if exception.errno == errno.EEXIST and os.path.isdir(rootdir+project_dir+simid):
        pass
    else:
        raise

if telescope_id.lower() not in ['mwa', 'vla', 'gmrt', 'hera', 'mwa_dipole', 'custom', 'paper', 'mwa_tools', 'hirax', 'chime']:
    raise ValueError('Invalid telescope specified')

if element_shape is None:
    element_shape = 'delta'
elif element_shape not in ['dish', 'delta', 'dipole', 'gaussian']:
    raise ValueError('Invalid antenna element shape specified')

if element_shape != 'delta':
    if element_size is None:
        raise ValueError('No antenna element size specified')
    elif element_size <= 0.0:
        raise ValueError('Antenna element size must be positive')

if not isinstance(phased_array, bool):
    raise TypeError('phased_array specification must be boolean')

if phasedarray_delayerr is None:
    phasedarray_delayerr_str = ''
    phasedarray_delayerr = 0.0
elif phasedarray_delayerr < 0.0:
    raise ValueError('phasedarray_delayerr must be non-negative.')
else:
    phasedarray_delayerr_str = 'derr_{0:.3f}ns'.format(phasedarray_delayerr)
phasedarray_delayerr *= 1e-9

if phasedarray_gainerr is None:
    phasedarray_gainerr_str = ''
    phasedarray_gainerr = 0.0
elif phasedarray_gainerr < 0.0:
    raise ValueError('phasedarray_gainerr must be non-negative.')
else:
    phasedarray_gainerr_str = '_gerr_{0:.2f}dB'.format(phasedarray_gainerr)

if nrand is None:
    nrandom_str = ''
    nrand = 1
elif nrand < 1:
    raise ValueError('nrandom must be positive')
else:
    nrandom_str = '_nrand_{0:0d}_'.format(nrand)

if (phasedarray_delayerr_str == '') and (phasedarray_gainerr_str == ''):
    nrand = 1
    nrandom_str = ''

phasedarray_delaygain_err_str = phasedarray_delayerr_str + phasedarray_gainerr_str + nrandom_str

if (telescope_id.lower() == 'mwa') or (telescope_id.lower() == 'mwa_dipole'):
    element_size = 0.74
    element_shape = 'dipole'
    if telescope_id.lower() == 'mwa': phased_array = True
elif telescope_id.lower() == 'paper':
    element_size = 2.0
    element_shape = 'dipole'
elif telescope_id.lower() == 'vla':
    element_size = 25.0
    element_shape = 'dish'
elif telescope_id.lower() == 'gmrt':
    element_size = 45.0
    element_shape = 'dish'
elif telescope_id.lower() == 'hera':
    element_size = 14.0
    element_shape = 'dish'
elif telescope_id.lower() == 'hirax':
    element_size = 6.0
    element_shape = 'dish'
elif telescope_id.lower() == 'custom':
    if element_shape != 'delta':
        if (element_shape is None) or (element_size is None):
            raise ValueError('Both antenna element shape and size must be specified for the custom telescope type.')
        elif element_size <= 0.0:
            raise ValueError('Antenna element size must be positive.')
elif telescope_id.lower() == 'mwa_tools':
    pass
else:
    raise ValueError('telescope ID must be specified.')

if telescope_id.lower() == 'custom':
    if element_shape == 'delta':
        telescope_id = 'delta'
    else:
        telescope_id = '{0:.1f}m_{1:}'.format(element_size, element_shape)

    if phased_array:
        telescope_id = telescope_id.lower() + '_array'
telescope_str = telescope_id.lower()+'_'

if element_ocoords not in ['altaz', 'dircos']:
    if element_ocoords is not None:
        raise ValueError('Antenna element orientation must be "altaz" or "dircos"')

if element_orientation is None:
    if element_ocoords is not None:
        if element_ocoords == 'altaz':
            if (telescope_id.lower() == 'mwa') or (telescope_id.lower() == 'mwa_dipole') or (element_shape == 'dipole'):
                element_orientation = NP.asarray([0.0, 90.0]).reshape(1,-1)
            else:
                element_orientation = NP.asarray([90.0, 270.0]).reshape(1,-1)
        elif element_ocoords == 'dircos':
            if (telescope_id.lower() == 'mwa') or (telescope_id.lower() == 'mwa_dipole') or (element_shape == 'dipole'):
                element_orientation = NP.asarray([1.0, 0.0, 0.0]).reshape(1,-1)
            else:
                element_orientation = NP.asarray([0.0, 0.0, 1.0]).reshape(1,-1)
        else:
            raise ValueError('Invalid value specified antenna element orientation coordinate system.')
    else:
        if (telescope_id.lower() == 'mwa') or (telescope_id.lower() == 'mwa_dipole') or (element_shape == 'dipole'):
            element_orientation = NP.asarray([0.0, 90.0]).reshape(1,-1)
        else:
            element_orientation = NP.asarray([90.0, 270.0]).reshape(1,-1)
        element_ocoords = 'altaz'
else:
    if element_ocoords is None:
        raise ValueError('Antenna element orientation coordinate system must be specified to describe the specified antenna orientation.')

element_orientation = NP.asarray(element_orientation).reshape(1,-1)
if (element_orientation.size < 2) or (element_orientation.size > 3):
    raise ValueError('Antenna element orientation must be a two- or three-element vector.')
elif (element_ocoords == 'altaz') and (element_orientation.size != 2):
    raise ValueError('Antenna element orientation must be a two-element vector if using Alt-Az coordinates.')

if ground_plane is None:
    ground_plane_str = 'no_ground_'
else:
    if ground_plane > 0.0:
        ground_plane_str = '{0:.1f}m_ground_'.format(ground_plane)
    else:
        raise ValueError('Height of antenna element above ground plane must be positive.')

if use_external_beam:
    if beam_filefmt == 'fits':
        external_beam = fits.getdata(external_beam_file, extname='BEAM_{0}'.format(beam_pol))
        external_beam_freqs = fits.getdata(external_beam_file, extname='FREQS_{0}'.format(beam_pol)) # in MHz
        external_beam = external_beam.reshape(-1,external_beam_freqs.size) # npix x nfreqs
    elif beam_filefmt == 'uvbeam':
        if uvbeam_module_found:
            uvbm = UVBeam()
            uvbm.read_beamfits(external_beam_file)
            axis_vec_ind = 0 # for power beam
            spw_ind = 0 # spectral window index
            if beam_pol.lower() in ['x', 'e']:
                beam_pol_ind = 0
            else:
                beam_pol_ind = 1
            external_beam = uvbm.data_array[axis_vec_ind,spw_ind,beam_pol_ind,:,:].T # npix x nfreqs
            external_beam_freqs = uvbm.freq_array.ravel() # nfreqs (in Hz)
        else:
            raise ImportError('uvbeam module not installed/found')

        if NP.abs(NP.abs(external_beam).max() - 1.0) > 1e-10:
            external_beam /= NP.abs(external_beam).max()
    else:
        raise ValueError('Specified beam file format not currently supported')
    beam_usage_str = 'extpb_'+beam_id
    if beam_chromaticity:
        if pbeam_spec_interp_method == 'fft':
            external_beam = external_beam[:,:-1]
            external_beam_freqs = external_beam_freqs[:-1]
        beam_usage_str = beam_usage_str + '_chromatic'
    else:
        beam_usage_str = beam_usage_str + '_{0:.1f}_MHz'.format(select_beam_freq/1e6)+'_achromatic'
else:
    beam_usage_str = 'funcpb'
    beam_usage_str = beam_usage_str + '_chromatic'

telescope = {}
if telescope_id.lower() in ['mwa', 'vla', 'gmrt', 'hera', 'paper', 'mwa_dipole', 'mwa_tools', 'hirax', 'chime']:
    telescope['id'] = telescope_id.lower()
telescope['shape'] = element_shape
telescope['size'] = element_size
telescope['orientation'] = element_orientation
telescope['ocoords'] = element_ocoords
telescope['groundplane'] = ground_plane
telescope['latitude'] = latitude
telescope['longitude'] = longitude
telescope['altitude'] = altitude

if A_eff is None:
    if (telescope['shape'] == 'dipole') or (telescope['shape'] == 'delta'):
        A_eff = (0.5*FCNST.c/freq)**2
        if (telescope_id.lower() == 'mwa') or phased_array:
            A_eff *= 16
    if (telescope['shape'] == 'dish') or (telescope['shape'] == 'gaussian'):
        A_eff = NP.pi * (0.5*element_size)**2

element_locs = None
if phased_array:
    try:
        element_locs = NP.loadtxt(phased_elements_file, skiprows=1, comments='#', usecols=(0,1,2))
    except IOError:
        raise IOError('Could not open the specified file for phased array of antenna elements.')

if telescope_id.lower() == 'mwa':
    xlocs, ylocs = NP.meshgrid(1.1*NP.linspace(-1.5,1.5,4), 1.1*NP.linspace(1.5,-1.5,4))
    element_locs = NP.hstack((xlocs.reshape(-1,1), ylocs.reshape(-1,1), NP.zeros(xlocs.size).reshape(-1,1)))

if element_locs is not None:
    telescope['element_locs'] = element_locs

if avg_drifts + beam_switch + (pick_snapshots is not None) + (snapshots_range is not None) + all_snapshots != 1:
    raise ValueError('One and only one of avg_drifts, beam_switch, pick_snapshots, snapshots_range, all_snapshots must be set')

snapshot_type_str = ''
if avg_drifts and (obs_mode == 'dns'):
    snapshot_type_str = 'drift_averaged_'

if beam_switch and (obs_mode == 'dns'):
    snapshot_type_str = 'beam_switches_'

if (snapshots_range is not None) and ((obs_mode == 'dns') or (obs_mode == 'lstbin')):
    snapshot_type_str = 'snaps_{0[0]:0d}-{0[1]:0d}_'.format(snapshots_range)

duration_str = ''
if pointing_file is not None:
    pointing_init = None
    pointing_info_from_file = NP.loadtxt(pointing_file, comments='#', usecols=(1,2,3), delimiter=',')
    obs_id = NP.loadtxt(pointing_file, comments='#', usecols=(0,), delimiter=',', dtype=str)
    if (telescope_id.lower() == 'mwa') or (telescope_id.lower() == 'mwa_tools') or (phased_array):
        delays_str = NP.loadtxt(pointing_file, comments='#', usecols=(4,), delimiter=',', dtype=str)
        delays_list = [NP.fromstring(delaystr, dtype=float, sep=';', count=-1) for delaystr in delays_str]
        delay_settings = NP.asarray(delays_list)
        delay_settings *= 435e-12
        delays = NP.copy(delay_settings)
    if n_acc is None:
        n_acc = pointing_info_from_file.shape[0]
    pointing_info_from_file = pointing_info_from_file[:min(n_acc, pointing_info_from_file.shape[0]),:]
    obs_id = obs_id[:min(n_acc, pointing_info_from_file.shape[0])]
    if (telescope_id.lower() == 'mwa') or (telescope_id.lower() == 'mwa_tools') or (phased_array):
        delays = delay_settings[:min(n_acc, pointing_info_from_file.shape[0]),:]
    n_acc = min(n_acc, pointing_info_from_file.shape[0])
    pointings_altaz = pointing_info_from_file[:,:2].reshape(-1,2)
    pointings_altaz_orig = pointing_info_from_file[:,:2].reshape(-1,2)
    lst = 15.0 * pointing_info_from_file[:,2]
    lst_wrapped = lst + 0.0
    lst_wrapped[lst_wrapped > 180.0] = lst_wrapped[lst_wrapped > 180.0] - 360.0
    lst_edges = NP.concatenate((lst_wrapped, [lst_wrapped[-1]+lst_wrapped[-1]-lst_wrapped[-2]]))

    if obs_mode is None:
        obs_mode = 'custom'
    if (obs_mode == 'dns') and (avg_drifts or beam_switch):
        angle_diff = GEOM.sphdist(pointings_altaz[1:,1], pointings_altaz[1:,0], pointings_altaz[:-1,1], pointings_altaz[:-1,0])
        angle_diff = NP.concatenate(([0.0], angle_diff))
        shift_threshold = 1.0 # in degrees
        lst_wrapped = NP.concatenate(([lst_wrapped[0]], lst_wrapped[angle_diff > shift_threshold], [lst_wrapped[-1]]))
        n_acc = lst_wrapped.size - 1
        pointings_altaz = NP.vstack((pointings_altaz[0,:].reshape(-1,2), pointings_altaz[angle_diff>shift_threshold,:].reshape(-1,2)))
        obs_id = NP.concatenate(([obs_id[0]], obs_id[angle_diff>shift_threshold]))
        if (telescope_id.lower() == 'mwa') or (telescope_id.lower() == 'mwa_tools') or (phased_array):
            delays = NP.vstack((delay_settings[0,:], delay_settings[angle_diff>shift_threshold,:]))
        obs_mode = 'custom'
        if avg_drifts:
            lst_edges = NP.concatenate(([lst_edges[0]], lst_edges[angle_diff > shift_threshold], [lst_edges[-1]]))
        else:
            lst_edges_left = lst_wrapped[:-1] + 0.0
            lst_edges_right = NP.concatenate(([lst_edges[1]], lst_edges[NP.asarray(NP.where(angle_diff > shift_threshold)).ravel()+1]))
    elif snapshots_range is not None:
        snapshots_range[1] = snapshots_range[1] % n_acc
        if snapshots_range[0] > snapshots_range[1]:
            raise IndexError('min snaphost # must be <= max snapshot #')
        lst_wrapped = lst_wrapped[snapshots_range[0]:snapshots_range[1]+2]
        lst_edges = NP.copy(lst_wrapped)
        pointings_altaz = pointings_altaz[snapshots_range[0]:snapshots_range[1]+1,:]
        obs_id = obs_id[snapshots_range[0]:snapshots_range[1]+1]
        if (telescope_id.lower() == 'mwa') or (telescope_id.lower() == 'mwa_tools') or (phased_array):
            delays = delay_settings[snapshots_range[0]:snapshots_range[1]+1,:]
        n_acc = snapshots_range[1]-snapshots_range[0]+1
    elif pick_snapshots is not None:
        pick_snapshots = NP.asarray(pick_snapshots)
        n_acc = pick_snapshots.size
        lst_begin = NP.asarray(lst_wrapped[pick_snapshots])
        pointings_altaz = pointings_altaz[pick_snapshots,:]
        obs_id = obs_id[pick_snapshots]
        if (telescope_id.lower() == 'mwa') or (phased_array) or (telescope_id.lower() == 'mwa_tools'):
            delays = delay_settings[pick_snapshots,:]

        if obs_mode != 'lstbin':
            lst_end = NP.asarray(lst_wrapped[pick_snapshots+1])
            t_acc = (lst_end - lst_begin) / 15.0 * 3.6e3 * sday
            lst = 0.5 * (lst_begin + lst_end)
            obs_mode = 'custom'
        else:
            t_acc = 112.0 + NP.zeros(n_acc)   # in seconds (needs to be generalized)
            lst = lst_wrapped[pick_snapshots] + 0.5 * t_acc/3.6e3 * 15.0 / sday
            
    if pick_snapshots is None:
        if obs_mode != 'lstbin':        
            if not beam_switch:
                lst = 0.5*(lst_edges[1:]+lst_edges[:-1])
                t_acc = (lst_edges[1:]-lst_edges[:-1]) / 15.0 * 3.6e3 * sday
            else:
                lst = 0.5*(lst_edges_left + lst_edges_right)
                t_acc = (lst_edges_right - lst_edges_left) / 15.0 * 3.6e3 * sday
        else:
            t_acc = 112.0 + NP.zeros(n_acc)   # in seconds (needs to be generalized)
            lst = lst_wrapped + 0.5 * t_acc/3.6e3 * 15.0 / sday

    # Initialize time objects and LST from obs_date and chosen LST
    lst_init = lst[0]
    tobj0 = Time(obs_date.replace('/', '-'), format='iso', scale='utc', location=('{0:.6f}d'.format(telescope['longitude']), '{0:.6f}d'.format(telescope['latitude']), '{0:.6f}m'.format(telescope['altitude']))) # Time object at obs_date beginning
    jd_init = ET.julian_date_from_LAST(lst_init/15.0, tobj0.jd, telescope['longitude']/15.0) # Julian date at beginning of observation
    jd_init = jd_init[0]
    tobj_init = Time(jd_init, format='jd', scale='utc', location=('{0:.6f}d'.format(telescope['longitude']), '{0:.6f}d'.format(telescope['latitude']), '{0:.6f}m'.format(telescope['altitude']))) # Time object at beginning of observation
    lst_init = tobj_init.sidereal_time('apparent').deg # Update LST init
    tobjs = tobj_init + NP.arange(n_acc) * t_acc * U.s # Time objects for the observation
    lst = tobjs.sidereal_time('apparent').deg # Local Apparent Sidereal time (in degrees) for the observation

    pointings_dircos = GEOM.altaz2dircos(pointings_altaz, units='degrees')
    pointings_hadec = GEOM.altaz2hadec(pointings_altaz, latitude, units='degrees')
    pointings_radec = NP.hstack(((lst-pointings_hadec[:,0]).reshape(-1,1), pointings_hadec[:,1].reshape(-1,1)))
    pointings_radec[:,0] = pointings_radec[:,0] % 360.0
    t_obs = NP.sum(t_acc)
elif (pointing_drift_init is not None) or (pointing_track_init is not None):
    pointing_file = None
    if t_acc is None:
        raise NameError('t_acc must be provided for an automated observing run')

    if (n_acc is None) and (t_obs is None):
        raise NameError('n_acc or t_obs must be provided for an automated observing run')
    elif (n_acc is not None) and (t_obs is not None):
        raise ValueError('Only one of n_acc or t_obs must be provided for an automated observing run')
    elif n_acc is None:
        n_acc = int(t_obs/t_acc)
    else:
        t_obs = n_acc * t_acc

    if obs_mode is None:
        obs_mode = 'track'
    elif obs_mode not in ['track', 'drift']:
        raise ValueError('Invalid specification for obs_mode')

    # Initialize time objects and LST from obs_date and chosen LST
    lst_init = pointing_info['lst_init'] * 15.0 # in deg
    jd_init = pointing_info['jd_init']
    if jd_init is None:
        if ((obs_date is not None) and (lst_init is not None)):
            tobj0 = Time(obs_date.replace('/', '-'), format='iso', scale='utc', location=('{0:.6f}d'.format(telescope['longitude']), '{0:.6f}d'.format(telescope['latitude']), '{0:.6f}m'.format(telescope['altitude']))) # Time object at obs_date beginning
            jd_init = ET.julian_date_from_LAST(lst_init/15.0, tobj0.jd, telescope['longitude']/15.0) # Julian date at beginning of observation
            jd_init = jd_init[0]
    tobj_init = Time(jd_init, format='jd', scale='utc', location=('{0:.6f}d'.format(telescope['longitude']), '{0:.6f}d'.format(telescope['latitude']), '{0:.6f}m'.format(telescope['altitude']))) # Time object at beginning of observation
    lst_init = tobj_init.sidereal_time('apparent').deg # Update LST init
    tobjs = tobj_init + NP.arange(n_acc) * t_acc * U.s # Time objects for the observation
    lst = tobjs.sidereal_time('apparent').deg # Local Apparent Sidereal time (in degrees) for the observation

    if obs_mode == 'drift':
        alt = pointing_drift_init['alt']
        az = pointing_drift_init['az']
        ha = pointing_drift_init['ha']
        dec = pointing_drift_init['dec']
       
        if (alt is None) or (az is None):
            if (ha is None) or (dec is None):
                raise ValueError('One of alt-az or ha-dec pairs must be specified')
            hadec_init = NP.asarray([ha, dec])
        else:
            altaz_init = NP.asarray([alt, az])
            hadec_init = GEOM.altaz2hadec(altaz_init.reshape(1,-1), latitude, units='degrees')
        pointings_hadec = NP.repeat(hadec_init.reshape(1,-1), n_acc, axis=0)
            
    if obs_mode == 'track':
        ra = pointing_track_init['ra']
        dec = pointing_track_init['dec']
        epoch = pointing_track_init['epoch']
        track_init_pointing_at_epoch = SkyCoord(ra=ra*U.deg, dec=dec*U.deg, frame='fk5', equinox='J{0}'.format(epoch))
        track_init_pointing_at_tinit = track_init_pointing_at_epoch.transform_to(FK5(equinox=tobj_init))
        ha = lst_init - track_init_pointing_at_tinit.ra.deg # Initial HA in degrees
        pointings_hadec = NP.hstack((ha + (t_acc/3.6e3)*15.0*NP.arange(n_acc).reshape(-1,1), track_init_pointing_at_tinit.dec.deg+NP.zeros(n_acc).reshape(-1,1)))

    t_acc = t_acc + NP.zeros(n_acc)
    pointings_altaz = GEOM.hadec2altaz(pointings_hadec, latitude, units='degrees')
    pointings_dircos = GEOM.altaz2dircos(pointings_altaz, units='degrees')
    pointings_radec = NP.hstack(((lst-pointings_hadec[:,0]).reshape(-1,1), pointings_hadec[:,1].reshape(-1,1)))
    
    duration_str = '_{0:0d}x{1:.1f}s'.format(n_acc, t_acc[0])

pointings_radec = NP.fmod(pointings_radec, 360.0)
pointings_hadec = NP.fmod(pointings_hadec, 360.0)
pointings_altaz = NP.fmod(pointings_altaz, 360.0)

use_GSM = False
use_DSM = False
use_CSM = False
use_SUMSS = False
use_GLEAM = False
use_USM = False
use_noise = False
use_MSS = False
use_custom = False
use_skymod = False
use_NVSS = False
use_HI_monopole = False
use_HI_cube = False
use_HI_fluctuations = False
use_MSS=False

if sky_str not in ['asm', 'dsm', 'csm', 'nvss', 'sumss', 'gleam', 'mwacs', 'custom', 'usm', 'noise', 'mss', 'HI_cube', 'HI_monopole', 'HI_fluctuations', 'skymod_file']:
    raise ValueError('Invalid foreground model string specified.')

if sky_str == 'asm':
    use_GSM = True
elif sky_str == 'dsm':
    use_DSM = True
elif sky_str == 'csm':
    use_CSM = True
elif sky_str == 'sumss':
    use_SUMSS = True
elif sky_str == 'gleam':
    use_GLEAM = True
elif sky_str == 'custom':
    use_custom = True
elif sky_str == 'skymod_file':
    use_skymod = True
elif sky_str == 'nvss':
    use_NVSS = True
elif sky_str == 'usm':
    use_USM = True
elif sky_str == 'noise':
    use_noise = True
elif sky_str == 'HI_monopole':
    use_HI_monopole = True
elif sky_str == 'HI_fluctuations':
    use_HI_fluctuations = True
elif sky_str == 'HI_cube':
    use_HI_cube = True

if global_HI_parms is not None:
    try:
        global_HI_parms = NP.asarray(map(float, global_HI_parms))
    except ValueError:
        raise ValueError('Values in global_EoR_parms must be convertible to float')
    T_xi0 = NP.float(global_HI_parms[0])
    freq_half = global_HI_parms[1]
    dz_half = global_HI_parms[2]

arrayinfo = RI.getBaselineInfo(parms)
layout_info = arrayinfo['layout_info']
bl = arrayinfo['bl']
bl_label = arrayinfo['label']
bl_id = arrayinfo['id']
blgroups = arrayinfo['groups']
bl_reversemap = arrayinfo['reversemap']
total_baselines = bl.shape[0]

try:
    labels = bl_label.tolist()
except NameError:
    labels = []
    labels += [label_prefix+'{0:0d}'.format(i+1) for i in xrange(bl.shape[0])]

try:
    ids = bl_id.tolist()
except NameError:
    ids = range(bl.shape[0])
    
if not isinstance(mpi_key, str):
    raise TypeError('MPI key must be a string')
if mpi_key not in ['src', 'bl', 'freq']:
    raise ValueError('MPI key must be set on "bl" or "src"')
if mpi_key == 'src':
    mpi_on_src = True
    mpi_ob_bl = False
    mpi_on_freq = False
elif mpi_key == 'bl':
    mpi_on_src = False
    mpi_on_bl = True
    mpi_on_freq = False
else:
    mpi_on_freq = True
    mpi_on_src = False
    mpi_on_bl = False

if not isinstance(mpi_eqvol, bool):
    raise TypeError('MPI equal volume parameter must be boolean')
if mpi_eqvol:
    mpi_sync = True
    mpi_async = False
else:
    mpi_sync = False
    mpi_async = True
    
freq = NP.float(freq)
freq_resolution = NP.float(freq_resolution)
base_bpass = 1.0*NP.ones(nchan)
bandpass_shape = 1.0*NP.ones(nchan)
chans = (freq + (NP.arange(nchan) - 0.5 * nchan) * freq_resolution)/ 1e9 # in GHz
oversampling_factor = 1.0 + f_pad
bandpass_str = '{0:0d}x{1:.1f}_kHz'.format(nchan, freq_resolution/1e3)
if fluxcut_freq is None:
    fluxcut_freq = freq
else:
    fluxcut_freq = NP.float(fluxcut_freq)

flagged_edge_channels = []
pfb_str = ''
pfb_str2 = ''
if pfb_method is not None:
    if pfb_method == 'empirical':
        bandpass_shape = DSP.PFB_empirical(nchan, 32, 0.25, 0.25)
    elif pfb_method == 'theoretical':
        pfbhdulist = fits.open(pfb_file)
        pfbdata = pfbhdulist[0].data
        pfbfreq = pfbhdulist[1].data
        pfb_norm = NP.amax(pfbdata, axis=0).reshape(1,-1)
        pfbdata_norm = pfbdata - pfb_norm
        pfbwin = 10 * NP.log10(NP.sum(10**(pfbdata_norm/10), axis=1))
        freq_range = [0.9*chans.min(), 1.1*chans.max()]
        useful_freq_range = NP.logical_and(pfbfreq >= freq_range[0]*1e3, pfbfreq <=freq_range[1]*1e3)
        # pfb_interp_func = interpolate.interp1d(pfbfreq[useful_freq_range]/1e3, pfbwin[useful_freq_range])
        # pfbwin_interp = pfb_interp_func(chans)
        pfbwin_interp = NP.interp(chans, pfbfreq[useful_freq_range]/1e3, pfbwin[useful_freq_range])
        bandpass_shape = 10**(pfbwin_interp/10)
    if flag_repeat_edge_channels:
        if NP.any(n_edge_flag > 0): 
            pfb_edge_channels = (bandpass_shape.argmin() + NP.arange(nchan/coarse_channel_width)*coarse_channel_width) % nchan
            # pfb_edge_channels = bandpass_shape.argsort()[:int(1.0*nchan/coarse_channel_width)]
            # wts = NP.exp(-0.5*((NP.arange(bandpass_shape.size)-0.5*bandpass_shape.size)/4.0)**2)/(4.0*NP.sqrt(2*NP.pi))
            # wts_shift = NP.fft.fftshift(wts)
            # freq_wts = NP.fft.fft(wts_shift)
            # pfb_filtered = DSP.fft_filter(bandpass_shape.ravel(), wts=freq_wts.ravel(), passband='high')
            # pfb_edge_channels = pfb_filtered.argsort()[:int(1.0*nchan/coarse_channel_width)]

            pfb_edge_channels = NP.hstack((pfb_edge_channels.ravel(), NP.asarray([pfb_edge_channels.min()-coarse_channel_width, pfb_edge_channels.max()+coarse_channel_width])))
            flagged_edge_channels += [range(max(0,pfb_edge-n_edge_flag[0]),min(nchan,pfb_edge+n_edge_flag[1])) for pfb_edge in pfb_edge_channels]
else:
    pfb_str = 'no_pfb_'
    pfb_str2 = '_no_pfb'

if ant_bpass_file is not None:
    with NP.load(ant_bpass_file) as ant_bpass_fileobj:
        ant_bpass_freq = ant_bpass_fileobj['faxis']
        ant_bpass_ref = ant_bpass_fileobj['band']
        ant_bpass_ref /= NP.abs(ant_bpass_ref).max()
        ant_bpass_freq = ant_bpass_freq[ant_bpass_freq.size/2:]
        ant_bpass_ref = ant_bpass_ref[ant_bpass_ref.size/2:]        
        chanind, ant_bpass, fdist = LKP.lookup_1NN_new(ant_bpass_freq.reshape(-1,1)/1e9, ant_bpass_ref.reshape(-1,1), chans.reshape(-1,1), distance_ULIM=freq_resolution/1e9, remove_oob=True)
else:
    ant_bpass = NP.ones(nchan)

window = nchan * DSP.windowing(nchan, shape=bpass_shape, pad_width=n_pad, centering=True, area_normalize=True) 
if bandpass_correct:
    bpcorr = 1/bandpass_shape
    bandpass_shape = NP.ones(base_bpass.size)
else:
    bpcorr = 1.0*NP.ones(nchan)

noise_bpcorr = 1.0*NP.ones(nchan)
if noise_bandpass_correct:
    noise_bpcorr = NP.copy(bpcorr)

if not flag_repeat_edge_channels:
    flagged_edge_channels += [range(0,n_edge_flag[0])]
    flagged_edge_channels += [range(nchan-n_edge_flag[1],nchan)]

flagged_channels = flagged_edge_channels
if flag_chan[0] >= 0:
    flag_chan = flag_chan[flag_chan < nchan]
    if bp_flag_repeat:
        flag_chan = NP.mod(flag_chan, coarse_channel_width)
        flagged_channels += [[i*coarse_channel_width+flagchan for i in range(nchan/coarse_channel_width) for flagchan in flag_chan]]
    else:
        flagged_channels += [flag_chan.tolist()]
flagged_channels = [x for y in flagged_channels for x in y]
flagged_channels = list(set(flagged_channels))

bandpass_shape[flagged_channels] = 0.0
bpass = base_bpass * bandpass_shape

if not isinstance(n_sky_sectors, int):
    raise TypeError('n_sky_sectors must be an integer')
elif (n_sky_sectors < 1):
    n_sky_sectors = 1

if use_HI_cube:
    if not isinstance(use_lidz, bool):
        raise TypeError('Parameter specifying use of Lidz simulations must be Boolean')
    if not isinstance(use_21cmfast, bool):
        raise TypeError('Parameter specifying use of 21cmfast simulations must be Boolean')
    
if use_HI_monopole or use_HI_fluctuations or use_HI_cube:
    if use_lidz and use_21cmfast:
        raise ValueError('Only one of Adam Lidz or 21CMFAST simulations can be chosen')
    if not use_lidz and not use_21cmfast:
        use_lidz = True
        use_21cmfast = False
        eor_simfile = rootdir+'EoR_simulations/Adam_Lidz/Boom_tiles/hpxcube_138.915-195.235_MHz_80.0_kHz_nside_{0:0d}.fits'.format(nside)
    elif use_lidz:
        eor_simfile = rootdir+'EoR_simulations/Adam_Lidz/Boom_tiles/hpxcube_138.915-195.235_MHz_80.0_kHz_nside_{0:0d}.fits'.format(nside)
    elif use_21cmfast:
        pass

spindex_rms_str = ''
spindex_seed_str = ''
if not isinstance(spindex_rms, (int,float)):
    raise TypeError('Spectral Index rms must be a scalar')
if spindex_rms > 0.0:
    spindex_rms_str = '{0:.1f}'.format(spindex_rms)
else:
    spindex_rms = 0.0

if spindex_seed is not None:
    if not isinstance(spindex_seed, (int, float)):
        raise TypeError('Spectral index random seed must be a scalar')
    spindex_seed_str = '{0:0d}_'.format(spindex_seed)

if use_HI_fluctuations or use_HI_cube:
    hdulist = fits.open(eor_simfile)
    nexten = hdulist['PRIMARY'].header['NEXTEN']
    fitstype = hdulist['PRIMARY'].header['FITSTYPE']
    temperatures = None
    extnames = [hdulist[i].header['EXTNAME'] for i in xrange(1,nexten+1)]
    if fitstype == 'IMAGE':
        eor_simfreq = hdulist['FREQUENCY'].data['Frequency [MHz]']
    else:
        eor_simfreq = [float(extname.split(' ')[0]) for extname in extnames]
        eor_simfreq = NP.asarray(eor_simfreq)

    eor_freq_resolution = eor_simfreq[1] - eor_simfreq[0]
    ind_chans, ind_eor_simfreq, dfrequency = LKP.find_1NN(eor_simfreq.reshape(-1,1), 1e3*chans.reshape(-1,1), distance_ULIM=0.5*eor_freq_resolution, remove_oob=True)

    eor_simfreq = eor_simfreq[ind_eor_simfreq]
    if fitstype == 'IMAGE':
        temperatures = hdulist['TEMPERATURE'].data[:,ind_eor_simfreq]
    else:
        for i in xrange(eor_simfreq.size):
            if i == 0:
                temperatures = hdulist[ind_eor_simfreq[i]+1].data['Temperature'].reshape(-1,1)
            else:
                temperatures = NP.hstack((temperatures, hdulist[ind_eor_simfreq[i]+1].data['Temperature'].reshape(-1,1)))

    if use_HI_fluctuations:
        temperatures = temperatures - NP.mean(temperatures, axis=0, keepdims=True)

    pixres = hdulist['PRIMARY'].header['PIXAREA']
    coords_table = hdulist['COORDINATE'].data
    ra_deg_EoR = coords_table['RA']
    dec_deg_EoR = coords_table['DEC']
    fluxes_EoR = temperatures * (2.0* FCNST.k * freq**2 / FCNST.c**2) * pixres / CNST.Jy
    freq_EoR = freq/1e9
    hdulist.close()

    flux_unit = 'Jy'
    catlabel = 'HI-cube'
    spec_type = 'spectrum'
    spec_parms = {}
    skymod_init_parms = {'name': catlabel, 'frequency': chans*1e9, 'location': NP.hstack((ra_deg_EoR.reshape(-1,1), dec_deg_EoR.reshape(-1,1))), 'spec_type': spec_type, 'spec_parms': spec_parms, 'spectrum': fluxes_EoR}

    skymod = SM.SkyModel(init_parms=skymod_init_parms, init_file=None)
elif use_HI_monopole:

    theta, phi = HP.pix2ang(nside, NP.arange(HP.nside2npix(nside)))
    gc = Galactic(l=NP.degrees(phi), b=90.0-NP.degrees(theta), unit=(U.degree, U.degree))
    radec = gc.fk5
    ra_deg_EoR = radec.ra.degree
    dec_deg_EoR = radec.dec.degree
    pixres = HP.nside2pixarea(nside)   # pixel solid angle (steradians)

    catlabel = 'HI-monopole'
    spec_type = 'func'
    spec_parms = {}
    spec_parms['name'] = NP.repeat('tanh', ra_deg_EoR.size)

    spec_parms['freq-ref'] = freq_half + NP.zeros(ra_deg_EoR.size)
    spec_parms['flux-scale'] = T_xi0 * (2.0* FCNST.k * freq**2 / FCNST.c**2) * pixres / CNST.Jy
    spec_parms['flux-offset'] = 0.5*spec_parms['flux-scale'] + NP.zeros(ra_deg_EoR.size)
    spec_parms['z-width'] = dz_half + NP.zeros(ra_deg_EoR.size)
    flux_unit = 'Jy'

    skymod_init_parms = {'name': catlabel, 'frequency': chans*1e9, 'location': NP.hstack((ra_deg_EoR.reshape(-1,1), dec_deg_EoR.reshape(-1,1))), 'spec_type': spec_type, 'spec_parms': spec_parms}

    skymod = SM.SkyModel(init_parms=skymod_init_parms, init_file=None)
    spectrum = skymod.generate_spectrum()

elif use_GSM:
    dsm_file = DSM_file_prefix+'_{0:.1f}_MHz_nside_{1:0d}.fits'.format(freq*1e-6, nside)
    hdulist = fits.open(dsm_file)
    pixres = hdulist[0].header['PIXAREA']
    dsm_table = hdulist[1].data
    ra_deg_DSM = dsm_table['RA']
    dec_deg_DSM = dsm_table['DEC']
    temperatures = dsm_table['T_{0:.0f}'.format(freq/1e6)]
    fluxes_DSM = temperatures * (2.0* FCNST.k * freq**2 / FCNST.c**2) * pixres / CNST.Jy
    spindex = dsm_table['spindex'] + 2.0
    freq_DSM = freq/1e9 # in GHz
    freq_catalog = freq_DSM * 1e9 + NP.zeros(fluxes_DSM.size)
    catlabel = NP.repeat('DSM', fluxes_DSM.size)
    ra_deg = ra_deg_DSM + 0.0
    dec_deg = dec_deg_DSM + 0.0
    majax = NP.degrees(HP.nside2resol(nside)) * NP.ones(fluxes_DSM.size)
    minax = NP.degrees(HP.nside2resol(nside)) * NP.ones(fluxes_DSM.size)
    fluxes = fluxes_DSM + 0.0

    freq_SUMSS = 0.843 # in GHz
    catalog = NP.loadtxt(SUMSS_file, usecols=(0,1,2,3,4,5,10,12,13,14,15,16))
    ra_deg_SUMSS = 15.0 * (catalog[:,0] + catalog[:,1]/60.0 + catalog[:,2]/3.6e3)
    dec_dd = NP.loadtxt(SUMSS_file, usecols=(3,), dtype="|S3")
    sgn_dec_str = NP.asarray([dec_dd[i][0] for i in range(dec_dd.size)])
    sgn_dec = 1.0*NP.ones(dec_dd.size)
    sgn_dec[sgn_dec_str == '-'] = -1.0
    dec_deg_SUMSS = sgn_dec * (NP.abs(catalog[:,3]) + catalog[:,4]/60.0 + catalog[:,5]/3.6e3)
    fmajax = catalog[:,7]
    fminax = catalog[:,8]
    fpa = catalog[:,9]
    dmajax = catalog[:,10]
    dminax = catalog[:,11]
    PS_ind = NP.logical_and(dmajax == 0.0, dminax == 0.0)
    ra_deg_SUMSS = ra_deg_SUMSS[PS_ind]
    dec_deg_SUMSS = dec_deg_SUMSS[PS_ind]
    fint = catalog[PS_ind,6] * 1e-3
    if spindex_seed is None:
        spindex_SUMSS = -0.83 + spindex_rms * NP.random.randn(fint.size)
    else:
        NP.random.seed(spindex_seed)
        spindex_SUMSS = -0.83 + spindex_rms * NP.random.randn(fint.size)

    fmajax = fmajax[PS_ind]
    fminax = fminax[PS_ind]
    fpa = fpa[PS_ind]
    dmajax = dmajax[PS_ind]
    dminax = dminax[PS_ind]
    bright_source_ind = fint >= 10.0 * (freq_SUMSS*1e9/freq)**spindex_SUMSS
    ra_deg_SUMSS = ra_deg_SUMSS[bright_source_ind]
    dec_deg_SUMSS = dec_deg_SUMSS[bright_source_ind]
    fint = fint[bright_source_ind]
    fmajax = fmajax[bright_source_ind]
    fminax = fminax[bright_source_ind]
    fpa = fpa[bright_source_ind]
    dmajax = dmajax[bright_source_ind]
    dminax = dminax[bright_source_ind]
    spindex_SUMSS = spindex_SUMSS[bright_source_ind]
    valid_ind = NP.logical_and(fmajax > 0.0, fminax > 0.0)
    ra_deg_SUMSS = ra_deg_SUMSS[valid_ind]
    dec_deg_SUMSS = dec_deg_SUMSS[valid_ind]
    fint = fint[valid_ind]
    fmajax = fmajax[valid_ind]
    fminax = fminax[valid_ind]
    fpa = fpa[valid_ind]
    spindex_SUMSS = spindex_SUMSS[valid_ind]
    freq_catalog = NP.concatenate((freq_catalog, freq_SUMSS*1e9 + NP.zeros(fint.size)))
    catlabel = NP.concatenate((catlabel, NP.repeat('SUMSS', fint.size)))
    ra_deg = NP.concatenate((ra_deg, ra_deg_SUMSS))
    dec_deg = NP.concatenate((dec_deg, dec_deg_SUMSS))
    spindex = NP.concatenate((spindex, spindex_SUMSS))
    majax = NP.concatenate((majax, fmajax/3.6e3))
    minax = NP.concatenate((minax, fminax/3.6e3))
    fluxes = NP.concatenate((fluxes, fint))

    freq_NVSS = 1.4 # in GHz
    hdulist = fits.open(NVSS_file)
    ra_deg_NVSS = hdulist[1].data['RA(2000)']
    dec_deg_NVSS = hdulist[1].data['DEC(2000)']
    nvss_fpeak = hdulist[1].data['PEAK INT']
    nvss_majax = hdulist[1].data['MAJOR AX']
    nvss_minax = hdulist[1].data['MINOR AX']
    hdulist.close()

    if spindex_seed is None:
        spindex_NVSS = -0.83 + spindex_rms * NP.random.randn(nvss_fpeak.size)
    else:
        NP.random.seed(2*spindex_seed)
        spindex_NVSS = -0.83 + spindex_rms * NP.random.randn(nvss_fpeak.size)

    not_in_SUMSS_ind = NP.logical_and(dec_deg_NVSS > -30.0, dec_deg_NVSS <= min(90.0, latitude+90.0))
    bright_source_ind = nvss_fpeak >= 10.0 * (freq_NVSS*1e9/freq)**(spindex_NVSS)
    PS_ind = NP.sqrt(nvss_majax**2-(0.75/60.0)**2) < 14.0/3.6e3
    count_valid = NP.sum(NP.logical_and(NP.logical_and(not_in_SUMSS_ind, bright_source_ind), PS_ind))
    nvss_fpeak = nvss_fpeak[NP.logical_and(NP.logical_and(not_in_SUMSS_ind, bright_source_ind), PS_ind)]
    freq_catalog = NP.concatenate((freq_catalog, freq_NVSS*1e9 + NP.zeros(count_valid)))
    catlabel = NP.concatenate((catlabel, NP.repeat('NVSS',count_valid)))
    ra_deg = NP.concatenate((ra_deg, ra_deg_NVSS[NP.logical_and(NP.logical_and(not_in_SUMSS_ind, bright_source_ind), PS_ind)]))
    dec_deg = NP.concatenate((dec_deg, dec_deg_NVSS[NP.logical_and(NP.logical_and(not_in_SUMSS_ind, bright_source_ind), PS_ind)]))
    spindex = NP.concatenate((spindex, spindex_NVSS[NP.logical_and(NP.logical_and(not_in_SUMSS_ind, bright_source_ind), PS_ind)]))
    majax = NP.concatenate((majax, nvss_majax[NP.logical_and(NP.logical_and(not_in_SUMSS_ind, bright_source_ind), PS_ind)]))
    minax = NP.concatenate((minax, nvss_minax[NP.logical_and(NP.logical_and(not_in_SUMSS_ind, bright_source_ind), PS_ind)]))
    fluxes = NP.concatenate((fluxes, nvss_fpeak))

    spec_type = 'func'
    spec_parms = {}
    spec_parms['name'] = NP.repeat('power-law', ra_deg.size)
    spec_parms['power-law-index'] = spindex
    spec_parms['freq-ref'] = freq_catalog + NP.zeros(ra_deg.size)
    spec_parms['flux-scale'] = fluxes
    spec_parms['flux-offset'] = NP.zeros(ra_deg.size)
    spec_parms['freq-width'] = NP.zeros(ra_deg.size)
    flux_unit = 'Jy'

    skymod_init_parms = {'name': catlabel, 'frequency': chans*1e9, 'location': NP.hstack((ra_deg.reshape(-1,1), dec_deg.reshape(-1,1))), 'spec_type': spec_type, 'spec_parms': spec_parms, 'src_shape': NP.hstack((majax.reshape(-1,1),minax.reshape(-1,1),NP.zeros(fluxes.size).reshape(-1,1))), 'src_shape_units': ['degree','degree','degree']}

    skymod = SM.SkyModel(init_parms=skymod_init_parms, init_file=None)

elif use_DSM:
    dsm_file = DSM_file_prefix+'_{0:.1f}_MHz_nside_{1:0d}.fits'.format(freq*1e-6, nside)
    hdulist = fits.open(dsm_file)
    pixres = hdulist[0].header['PIXAREA']
    dsm_table = hdulist[1].data
    ra_deg_DSM = dsm_table['RA']
    dec_deg_DSM = dsm_table['DEC']
    temperatures = dsm_table['T_{0:.0f}'.format(freq/1e6)]
    fluxes_DSM = temperatures * (2.0 * FCNST.k * freq**2 / FCNST.c**2) * pixres / CNST.Jy
    flux_unit = 'Jy'
    spindex = dsm_table['spindex'] + 2.0
    freq_DSM = freq/1e9 # in GHz
    freq_catalog = freq_DSM * 1e9 + NP.zeros(fluxes_DSM.size)
    catlabel = NP.repeat('DSM', fluxes_DSM.size)
    ra_deg = ra_deg_DSM
    dec_deg = dec_deg_DSM
    majax = NP.degrees(HP.nside2resol(nside)) * NP.ones(fluxes_DSM.size)
    minax = NP.degrees(HP.nside2resol(nside)) * NP.ones(fluxes_DSM.size)
    # majax = NP.degrees(NP.sqrt(HP.nside2pixarea(64)*4/NP.pi) * NP.ones(fluxes_DSM.size))
    # minax = NP.degrees(NP.sqrt(HP.nside2pixarea(64)*4/NP.pi) * NP.ones(fluxes_DSM.size))
    fluxes = fluxes_DSM
    hdulist.close()

    spec_type = 'func'
    spec_parms = {}
    spec_parms['name'] = NP.repeat('power-law', ra_deg.size)
    spec_parms['power-law-index'] = spindex
    spec_parms['freq-ref'] = freq_catalog + NP.zeros(ra_deg.size)
    spec_parms['flux-scale'] = fluxes
    spec_parms['flux-offset'] = NP.zeros(ra_deg.size)
    spec_parms['freq-width'] = NP.zeros(ra_deg.size)

    skymod_init_parms = {'name': catlabel, 'frequency': chans*1e9, 'location': NP.hstack((ra_deg.reshape(-1,1), dec_deg.reshape(-1,1))), 'spec_type': spec_type, 'spec_parms': spec_parms, 'src_shape': NP.hstack((majax.reshape(-1,1),minax.reshape(-1,1),NP.zeros(fluxes.size).reshape(-1,1))), 'src_shape_units': ['degree','degree','degree']}

    skymod = SM.SkyModel(init_parms=skymod_init_parms, init_file=None)

elif use_USM:
    dsm_file = DSM_file_prefix+'_{0:.1f}_MHz_nside_{1:0d}.fits'.format(freq*1e-6, nside)
    hdulist = fits.open(dsm_file)
    pixres = hdulist[0].header['PIXAREA']
    dsm_table = hdulist[1].data
    ra_deg = dsm_table['RA']
    dec_deg = dsm_table['DEC']
    temperatures = dsm_table['T_{0:.0f}'.format(freq/1e6)]
    avg_temperature = NP.mean(temperatures)
    fluxes_USM = avg_temperature * (2.0 * FCNST.k * freq**2 / FCNST.c**2) * pixres / CNST.Jy * NP.ones(temperatures.size)
    spindex = NP.zeros(fluxes_USM.size)
    freq_USM = 0.185 # in GHz
    freq_catalog = freq_USM * 1e9 + NP.zeros(fluxes_USM.size)
    catlabel = NP.repeat('USM', fluxes_USM.size)
    majax = NP.degrees(HP.nside2resol(nside)) * NP.ones(fluxes_USM.size)
    minax = NP.degrees(HP.nside2resol(nside)) * NP.ones(fluxes_USM.size)
    hdulist.close()  

    flux_unit = 'Jy'
    spec_type = 'func'
    spec_parms = {}
    spec_parms['name'] = NP.repeat('power-law', ra_deg.size)
    spec_parms['power-law-index'] = spindex
    spec_parms['freq-ref'] = freq_catalog + NP.zeros(ra_deg.size)
    spec_parms['flux-scale'] = fluxes_USM
    spec_parms['flux-offset'] = NP.zeros(ra_deg.size)
    spec_parms['freq-width'] = NP.zeros(ra_deg.size)

    skymod_init_parms = {'name': catlabel, 'frequency': chans*1e9, 'location': NP.hstack((ra_deg.reshape(-1,1), dec_deg.reshape(-1,1))), 'spec_type': spec_type, 'spec_parms': spec_parms, 'src_shape': NP.hstack((majax.reshape(-1,1),minax.reshape(-1,1),NP.zeros(fluxes.size).reshape(-1,1))), 'src_shape_units': ['degree','degree','degree']}

    skymod = SM.SkyModel(init_parms=skymod_init_parms, init_file=None)
  
elif use_noise:
    pixres = HP.nside2pixarea(nside)
    npix = HP.nside2npix(nside)
    theta, phi = HP.pix2ang(nside, NP.arange(npix))
    dec = NP.pi/2 - theta
    flux_unit = 'Jy'
    spec_type = 'spectrum'
    majax = NP.degrees(HP.nside2resol(nside)) * NP.ones(npix)
    minax = NP.degrees(HP.nside2resol(nside)) * NP.ones(npix)
    skyspec = NP.random.randn(npix,chans.size) * (2.0 * FCNST.k * (1e9*chans.reshape(1,-1) / FCNST.c)**2) * pixres / CNST.Jy
    spec_parms = {}
    catlabel = 'noise-sky'
    skymod_init_parms = {'name': catlabel, 'frequency': chans*1e9, 'location': NP.hstack((NP.degrees(phi).reshape(-1,1), NP.degrees(dec).reshape(-1,1))), 'spec_type': spec_type, 'spec_parms': spec_parms, 'spectrum': skyspec, 'src_shape': NP.hstack((majax.reshape(-1,1),minax.reshape(-1,1),NP.zeros(npix).reshape(-1,1))), 'src_shape_units': ['degree','degree','degree']}
    skymod = SM.SkyModel(init_parms=skymod_init_parms, init_file=None)

elif use_CSM:
    freq_SUMSS = 0.843 # in GHz
    catalog = NP.loadtxt(SUMSS_file, usecols=(0,1,2,3,4,5,10,12,13,14,15,16))
    ra_deg_SUMSS = 15.0 * (catalog[:,0] + catalog[:,1]/60.0 + catalog[:,2]/3.6e3)
    dec_dd = NP.loadtxt(SUMSS_file, usecols=(3,), dtype="|S3")
    sgn_dec_str = NP.asarray([dec_dd[i][0] for i in range(dec_dd.size)])
    sgn_dec = 1.0*NP.ones(dec_dd.size)
    sgn_dec[sgn_dec_str == '-'] = -1.0
    dec_deg_SUMSS = sgn_dec * (NP.abs(catalog[:,3]) + catalog[:,4]/60.0 + catalog[:,5]/3.6e3)
    fmajax = catalog[:,7]
    fminax = catalog[:,8]
    fpa = catalog[:,9]
    dmajax = catalog[:,10]
    dminax = catalog[:,11]
    PS_ind = NP.logical_and(dmajax == 0.0, dminax == 0.0)
    ra_deg_SUMSS = ra_deg_SUMSS[PS_ind]
    dec_deg_SUMSS = dec_deg_SUMSS[PS_ind]
    fint = catalog[PS_ind,6] * 1e-3
    if spindex_seed is None:
        spindex_SUMSS = -0.83 + spindex_rms * NP.random.randn(fint.size)
    else:
        NP.random.seed(spindex_seed)
        spindex_SUMSS = -0.83 + spindex_rms * NP.random.randn(fint.size)

    fmajax = fmajax[PS_ind]
    fminax = fminax[PS_ind]
    fpa = fpa[PS_ind]
    dmajax = dmajax[PS_ind]
    dminax = dminax[PS_ind]
    if fluxcut_max is None:
        select_SUMSS_source_ind = fint >= fluxcut_min * (freq_SUMSS*1e9/fluxcut_freq)**spindex_SUMSS
    else:
        select_SUMSS_source_ind = NP.logical_and(fint >= fluxcut_min * (freq_SUMSS*1e9/fluxcut_freq)**spindex_SUMSS, fint <= fluxcut_max * (freq_SUMSS*1e9/fluxcut_freq)**spindex_SUMSS)
    if NP.sum(select_SUMSS_source_ind) > 0:
        ra_deg_SUMSS = ra_deg_SUMSS[select_SUMSS_source_ind]
        dec_deg_SUMSS = dec_deg_SUMSS[select_SUMSS_source_ind]
        fint = fint[select_SUMSS_source_ind]
        fmajax = fmajax[select_SUMSS_source_ind]
        fminax = fminax[select_SUMSS_source_ind]
        fpa = fpa[select_SUMSS_source_ind]
        dmajax = dmajax[select_SUMSS_source_ind]
        dminax = dminax[select_SUMSS_source_ind]
        spindex_SUMSS = spindex_SUMSS[select_SUMSS_source_ind]
        valid_ind = NP.logical_and(fmajax > 0.0, fminax > 0.0)
        ra_deg_SUMSS = ra_deg_SUMSS[valid_ind]
        dec_deg_SUMSS = dec_deg_SUMSS[valid_ind]
        fint = fint[valid_ind]
        fmajax = fmajax[valid_ind]
        fminax = fminax[valid_ind]
        fpa = fpa[valid_ind]
        spindex_SUMSS = spindex_SUMSS[valid_ind]
        freq_catalog = freq_SUMSS*1e9 + NP.zeros(fint.size)
        catlabel = NP.repeat('SUMSS', fint.size)
        ra_deg = ra_deg_SUMSS + 0.0
        dec_deg = dec_deg_SUMSS
        spindex = spindex_SUMSS
        majax = fmajax/3.6e3
        minax = fminax/3.6e3
        fluxes = fint + 0.0
    freq_NVSS = 1.4 # in GHz
    hdulist = fits.open(NVSS_file)
    ra_deg_NVSS = hdulist[1].data['RA(2000)']
    dec_deg_NVSS = hdulist[1].data['DEC(2000)']
    nvss_fpeak = hdulist[1].data['PEAK INT']
    nvss_majax = hdulist[1].data['MAJOR AX']
    nvss_minax = hdulist[1].data['MINOR AX']
    hdulist.close()

    if spindex_seed is None:
        spindex_NVSS = -0.83 + spindex_rms * NP.random.randn(nvss_fpeak.size)
    else:
        NP.random.seed(2*spindex_seed)
        spindex_NVSS = -0.83 + spindex_rms * NP.random.randn(nvss_fpeak.size)

    not_in_SUMSS_ind = dec_deg_NVSS > -30.0
    # not_in_SUMSS_ind = NP.logical_and(dec_deg_NVSS > -30.0, dec_deg_NVSS <= min(90.0, latitude+90.0))
    
    if fluxcut_max is None:
        select_source_ind = nvss_fpeak >= fluxcut_min * (freq_NVSS*1e9/fluxcut_freq)**spindex_NVSS
    else:
        select_source_ind = NP.logical_and(nvss_fpeak >= fluxcut_min * (freq_NVSS*1e9/fluxcut_freq)**spindex_NVSS, nvss_fpeak <= fluxcut_max * (freq_NVSS*1e9/fluxcut_freq)**spindex_NVSS)
    if NP.sum(select_source_ind) == 0:
        raise IndexError('No sources in the catalog found satisfying flux threshold criteria')
    # select_source_ind = nvss_fpeak >= 10.0 * (freq_NVSS*1e9/freq)**(spindex_NVSS)
    PS_ind = NP.sqrt(nvss_majax**2-(0.75/60.0)**2) < 14.0/3.6e3
    count_valid = NP.sum(NP.logical_and(NP.logical_and(not_in_SUMSS_ind, select_source_ind), PS_ind))
    if count_valid > 0:
        nvss_fpeak = nvss_fpeak[NP.logical_and(NP.logical_and(not_in_SUMSS_ind, select_source_ind), PS_ind)]
        if NP.sum(select_SUMSS_source_ind) > 0: 
            freq_catalog = NP.concatenate((freq_catalog, freq_NVSS*1e9 + NP.zeros(count_valid)))
            catlabel = NP.concatenate((catlabel, NP.repeat('NVSS',count_valid)))
            ra_deg = NP.concatenate((ra_deg, ra_deg_NVSS[NP.logical_and(NP.logical_and(not_in_SUMSS_ind, select_source_ind), PS_ind)]))
            dec_deg = NP.concatenate((dec_deg, dec_deg_NVSS[NP.logical_and(NP.logical_and(not_in_SUMSS_ind, select_source_ind), PS_ind)]))
            spindex = NP.concatenate((spindex, spindex_NVSS[NP.logical_and(NP.logical_and(not_in_SUMSS_ind, select_source_ind), PS_ind)]))
            majax = NP.concatenate((majax, nvss_majax[NP.logical_and(NP.logical_and(not_in_SUMSS_ind, select_source_ind), PS_ind)]))
            minax = NP.concatenate((minax, nvss_minax[NP.logical_and(NP.logical_and(not_in_SUMSS_ind, select_source_ind), PS_ind)]))
            fluxes = NP.concatenate((fluxes, nvss_fpeak))
        else:
            freq_catalog = freq_NVSS*1e9 + NP.zeros(count_valid)
            catlabel = NP.repeat('NVSS',count_valid)
            ra_deg = ra_deg_NVSS[NP.logical_and(NP.logical_and(not_in_SUMSS_ind, select_source_ind), PS_ind)]
            dec_deg = dec_deg_NVSS[NP.logical_and(NP.logical_and(not_in_SUMSS_ind, select_source_ind), PS_ind)]
            spindex = spindex_NVSS[NP.logical_and(NP.logical_and(not_in_SUMSS_ind, select_source_ind), PS_ind)]
            majax = nvss_majax[NP.logical_and(NP.logical_and(not_in_SUMSS_ind, select_source_ind), PS_ind)]
            minax = nvss_minax[NP.logical_and(NP.logical_and(not_in_SUMSS_ind, select_source_ind), PS_ind)]
            fluxes = nvss_fpeak
    elif NP.sum(select_SUMSS_source_ind) == 0:
        raise IndexError('No sources in the catalog found satisfying flux threshold criteria')

    spec_type = 'func'
    spec_parms = {}
    spec_parms['name'] = NP.repeat('power-law', ra_deg.size)
    spec_parms['power-law-index'] = spindex
    spec_parms['freq-ref'] = freq_catalog + NP.zeros(ra_deg.size)
    spec_parms['flux-scale'] = fluxes
    spec_parms['flux-offset'] = NP.zeros(ra_deg.size)
    spec_parms['freq-width'] = NP.zeros(ra_deg.size)
    flux_unit = 'Jy'

    skymod_init_parms = {'name': catlabel, 'frequency': chans*1e9, 'location': NP.hstack((ra_deg.reshape(-1,1), dec_deg.reshape(-1,1))), 'spec_type': spec_type, 'spec_parms': spec_parms, 'src_shape': NP.hstack((majax.reshape(-1,1),minax.reshape(-1,1),NP.zeros(fluxes.size).reshape(-1,1))), 'src_shape_units': ['degree','degree','degree']}

    skymod = SM.SkyModel(init_parms=skymod_init_parms, init_file=None)

elif use_SUMSS:
    freq_SUMSS = 0.843 # in GHz
    catalog = NP.loadtxt(SUMSS_file, usecols=(0,1,2,3,4,5,10,12,13,14,15,16))
    ra_deg = 15.0 * (catalog[:,0] + catalog[:,1]/60.0 + catalog[:,2]/3.6e3)
    dec_dd = NP.loadtxt(SUMSS_file, usecols=(3,), dtype="|S3")
    sgn_dec_str = NP.asarray([dec_dd[i][0] for i in range(dec_dd.size)])
    sgn_dec = 1.0*NP.ones(dec_dd.size)
    sgn_dec[sgn_dec_str == '-'] = -1.0
    dec_deg = sgn_dec * (NP.abs(catalog[:,3]) + catalog[:,4]/60.0 + catalog[:,5]/3.6e3)
    fmajax = catalog[:,7]
    fminax = catalog[:,8]
    fpa = catalog[:,9]
    dmajax = catalog[:,10]
    dminax = catalog[:,11]
    PS_ind = NP.logical_and(dmajax == 0.0, dminax == 0.0)
    ra_deg = ra_deg[PS_ind]
    dec_deg = dec_deg[PS_ind]
    fint = catalog[PS_ind,6] * 1e-3
    if spindex_seed is None:
        spindex_SUMSS = -0.83 + spindex_rms * NP.random.randn(fint.size)
    else:
        NP.random.seed(spindex_seed)
        spindex_SUMSS = -0.83 + spindex_rms * NP.random.randn(fint.size)
    fmajax = fmajax[PS_ind]
    fminax = fminax[PS_ind]
    fpa = fpa[PS_ind]
    dmajax = dmajax[PS_ind]
    dminax = dminax[PS_ind]
    if fluxcut_max is None:
        select_source_ind = fint >= fluxcut_min * (freq_SUMSS*1e9/fluxcut_freq)**spindex_SUMSS
    else:
        select_source_ind = NP.logical_and(fint >= fluxcut_min * (freq_SUMSS*1e9/fluxcut_freq)**spindex_SUMSS, fint <= fluxcut_max * (freq_SUMSS*1e9/fluxcut_freq)**spindex_SUMSS)
    if NP.sum(select_source_ind) == 0:
        raise IndexError('No sources in the catalog found satisfying flux threshold criteria')
    ra_deg = ra_deg[select_source_ind]
    dec_deg = dec_deg[select_source_ind]
    fint = fint[select_source_ind]
    fmajax = fmajax[select_source_ind]
    fminax = fminax[select_source_ind]
    fpa = fpa[select_source_ind]
    dmajax = dmajax[select_source_ind]
    dminax = dminax[select_source_ind]
    spindex_SUMSS = spindex_SUMSS[select_source_ind]
    valid_ind = NP.logical_and(fmajax > 0.0, fminax > 0.0)
    ra_deg = ra_deg[valid_ind]
    dec_deg = dec_deg[valid_ind]
    fint = fint[valid_ind]
    fmajax = fmajax[valid_ind]
    fminax = fminax[valid_ind]
    fpa = fpa[valid_ind]
    spindex_SUMSS = spindex_SUMSS[valid_ind]
    freq_catalog = 0.843 # in GHz
    catlabel = NP.repeat('SUMSS', fint.size)
    spindex = spindex_SUMSS
    majax = fmajax/3.6e3
    minax = fminax/3.6e3
    fluxes = fint + 0.0
    
    spec_type = 'func'
    spec_parms = {}
    spec_parms['name'] = NP.repeat('power-law', ra_deg.size)
    spec_parms['power-law-index'] = spindex
    spec_parms['freq-ref'] = freq_catalog + NP.zeros(ra_deg.size)
    spec_parms['flux-scale'] = fint
    spec_parms['flux-offset'] = NP.zeros(ra_deg.size)
    spec_parms['freq-width'] = 1.0e-3 + NP.zeros(ra_deg.size)
    flux_unit = 'Jy'

    skymod_init_parms = {'name': catlabel, 'frequency': chans*1e9, 'location': NP.hstack((ra_deg.reshape(-1,1), dec_deg.reshape(-1,1))), 'spec_type': spec_type, 'spec_parms': spec_parms, 'src_shape': NP.hstack((majax.reshape(-1,1),minax.reshape(-1,1),NP.zeros(fluxes.size).reshape(-1,1))), 'src_shape_units': ['degree','degree','degree']}

    skymod = SM.SkyModel(init_parms=skymod_init_parms, init_file=None)

elif use_MSS:
    pass
elif use_GLEAM:
    reffreq = parms['skyparm']['custom_reffreq']
    hdulist = fits.open(GLEAM_file)
    colnames = [col.name for col in hdulist[1].columns if ('int_flux_' in col.name and 'err' not in col.name and 'fit' not in col.name and 'wide' not in col.name)]
    colfreqs = NP.char.lstrip(colnames, 'int_flux_').astype(NP.float)
    nearest_freq_ind = NP.argmin(NP.abs(colfreqs - reffreq*1e3))
    freq_GLEAM = colfreqs[nearest_freq_ind] / 1e3 # in GHz
    ra_deg_GLEAM = hdulist[1].data['RAJ2000']
    dec_deg_GLEAM = hdulist[1].data['DEJ2000']
    gleam_fint = hdulist[1].data[colnames[nearest_freq_ind]]
    gleam_majax = 2 * hdulist[1].data['a_wide'] # Factor 2 to convert from semi-major axis to FWHM
    gleam_minax = 2 * hdulist[1].data['b_wide'] # Factor 2 to convert from semi-minor axis to FWHM
    gleam_pa = hdulist[1].data['pa_wide']
    gleam_psf_majax = 2 * hdulist[1].data['psf_a_wide'] # Factor 2 to convert from semi-major axis to FWHM
    gleam_psf_minax = 2 * hdulist[1].data['psf_b_wide'] # Factor 2 to convert from semi-minor axis to FWHM
    spindex_GLEAM = hdulist[1].data['alpha']
    hdulist.close()
    nanind = NP.where(NP.isnan(spindex_GLEAM))[0]
    if nanind.size > 0:
        if spindex_seed is not None:
            NP.random.seed(2*spindex_seed)
        spindex_GLEAM = spindex + spindex_rms * NP.random.randn(gleam_fint.size)
        
    if fluxcut_max is None:
        select_source_ind = gleam_fint >= fluxcut_min * (freq_GLEAM*1e9/fluxcut_freq)**spindex_GLEAM
    else:
        select_source_ind = NP.logical_and(gleam_fint >= fluxcut_min * (freq_GLEAM*1e9/fluxcut_freq)**spindex_GLEAM, gleam_fint <= fluxcut_max * (freq_GLEAM*1e9/fluxcut_freq)**spindex_GLEAM)
    if NP.sum(select_source_ind) == 0:
        raise IndexError('No sources in the catalog found satisfying flux threshold criteria')
    # bright_source_ind = gleam_fint >= 10.0 * (freq_GLEAM*1e9/freq)**spindex_GLEAM
    PS_ind = NP.ones(gleam_fint.size, dtype=NP.bool)
    # PS_ind = gleam_majax * gleam_minax <= 1.1 * gleam_psf_majax * gleam_psf_minax
    valid_ind = NP.logical_and(select_source_ind, PS_ind)
    ra_deg_GLEAM = ra_deg_GLEAM[valid_ind]
    dec_deg_GLEAM = dec_deg_GLEAM[valid_ind]
    gleam_fint = gleam_fint[valid_ind]
    spindex_GLEAM = spindex_GLEAM[valid_ind]
    gleam_majax = gleam_majax[valid_ind]
    gleam_minax = gleam_minax[valid_ind]
    gleam_pa = gleam_pa[valid_ind]
    fluxes = gleam_fint + 0.0
    catlabel = NP.repeat('GLEAM', gleam_fint.size)
    ra_deg = ra_deg_GLEAM + 0.0
    dec_deg = dec_deg_GLEAM + 0.0
    freq_catalog = freq_GLEAM*1e9 + NP.zeros(gleam_fint.size)
    majax = gleam_majax / 3.6e3
    minax = gleam_minax / 3.6e3
    spindex = spindex_GLEAM + 0.0

    spec_type = 'func'
    spec_parms = {}
    spec_parms['name'] = NP.repeat('power-law', ra_deg.size)
    spec_parms['power-law-index'] = spindex
    spec_parms['freq-ref'] = freq_catalog + NP.zeros(ra_deg.size)
    spec_parms['flux-scale'] = fluxes
    spec_parms['flux-offset'] = NP.zeros(ra_deg.size)
    spec_parms['freq-width'] = NP.zeros(ra_deg.size)
    flux_unit = 'Jy'

    skymod_init_parms = {'name': catlabel, 'frequency': chans*1e9, 'location': NP.hstack((ra_deg.reshape(-1,1), dec_deg.reshape(-1,1))), 'spec_type': spec_type, 'spec_parms': spec_parms, 'src_shape': NP.hstack((majax.reshape(-1,1),minax.reshape(-1,1),NP.zeros(fluxes.size).reshape(-1,1))), 'src_shape_units': ['degree','degree','degree']}

    skymod = SM.SkyModel(init_parms=skymod_init_parms, init_file=None)

elif use_skymod:
    skymod = SM.SkyModel(init_parms=None, init_file=skymod_file)

elif use_custom:
    catdata = ascii.read(custom_catalog_file, comment='#', header_start=0, data_start=1)
    ra_deg = catdata['RA'].data
    dec_deg = catdata['DEC'].data
    fint = catdata['F_INT'].data
    spindex = catdata['SPINDEX'].data
    majax = catdata['MAJAX'].data
    minax = catdata['MINAX'].data
    pa = catdata['PA'].data
    freq_custom = parms['skyparm']['custom_reffreq']
    freq_catalog = freq_custom * 1e9 + NP.zeros(fint.size)
    catlabel = NP.repeat('custom', fint.size)
    if fluxcut_max is None:
        select_source_ind = fint >= fluxcut_min * (freq_custom*1e9/fluxcut_freq)**spindex
    else:
        select_source_ind = NP.logical_and(fint >= fluxcut_min * (freq_custom*1e9/fluxcut_freq)**spindex, fint <= fluxcut_max * (freq_custom*1e9/fluxcut_freq)**spindex)
    if NP.sum(select_source_ind) == 0:
        raise IndexError('No sources in the catalog found satisfying flux threshold criteria')
    ra_deg = ra_deg[select_source_ind]
    dec_deg = dec_deg[select_source_ind]
    fint = fint[select_source_ind]
    spindex = spindex[select_source_ind]
    majax = majax[select_source_ind]
    minax = minax[select_source_ind]
    pa = pa[select_source_ind]
    freq_catalog = freq_catalog[select_source_ind]
    catlabel = catlabel[select_source_ind]
    
    spec_type = 'func'
    spec_parms = {}
    spec_parms['name'] = NP.repeat('power-law', ra_deg.size)
    spec_parms['power-law-index'] = spindex
    spec_parms['freq-ref'] = freq_catalog + NP.zeros(ra_deg.size)
    spec_parms['flux-scale'] = fint
    spec_parms['flux-offset'] = NP.zeros(ra_deg.size)
    spec_parms['freq-width'] = NP.zeros(ra_deg.size)
    flux_unit = 'Jy'

    skymod_init_parms = {'name': catlabel, 'frequency': chans*1e9, 'location': NP.hstack((ra_deg.reshape(-1,1), dec_deg.reshape(-1,1))), 'spec_type': spec_type, 'spec_parms': spec_parms, 'src_shape': NP.hstack((majax.reshape(-1,1),minax.reshape(-1,1),NP.zeros(fint.size).reshape(-1,1))), 'src_shape_units': ['degree','degree','degree']}

    skymod = SM.SkyModel(init_parms=skymod_init_parms, init_file=None)

skycoords = SkyCoord(ra=skymod.location[:,0]*U.deg, dec=skymod.location[:,1]*U.deg, frame='icrs', equinox=skymod.epoch)

# Set up chunking for parallelization

if rank == 0:
    tobj0 = Time(obs_date.replace('/', '-'), format='iso', scale='utc', location=EarthLocation(lon=telescope['longitude']*U.deg, lat=telescope['latitude']*U.deg, height=telescope['altitude']*U.m))
    skymod_radec = SkyCoord(ra=skymod.location[:,0]*U.deg, dec=skymod.location[:,1]*U.deg, equinox=skymod.epoch, frame='icrs')
    skymod_radec_t0 = skymod_radec.transform_to(FK5(equinox=tobj0))
    m1, m2, d12 = GEOM.spherematch(pointings_radec[:,0], pointings_radec[:,1], skymod_radec_t0.ra.deg, skymod_radec_t0.dec.deg, matchrad=roi_radius, nnearest=0, maxmatches=0)
    m1 = NP.asarray(m1)
    m2 = NP.asarray(m2)
    d12 = NP.asarray(d12)
    m2_lol = [m2[NP.where(m1==j)[0]] for j in range(n_acc)]
    nsrc_used = max([listitem.size for listitem in m2_lol])
else:
    m2_lol = None
    nsrc_used = None
m2_lol = comm.bcast(m2_lol, root=0)
nsrc_used = comm.bcast(nsrc_used, root=0)

nsrc = skymod.location.shape[0]
# if fsky is None:
#     usable_fsky = 1.0
# elif isinstance(fsky, (int, float)):
#     fsky = float(fsky)
#     usable_fsky = NP.clip(0.5/fsky, 0.5, 1.0)
# else:
#     raise TypeError('Input fsky must be a scalar number')
npol = 1
nbl = total_baselines
if gradient_mode is not None:
    if gradient_mode.lower() == 'baseline':
        size_DFT_matrix = 1.0 * nsrc_used * nchan * nbl * npol * 3
        # size_DFT_matrix = (usable_fsky * nsrc_used) * nchan * nbl * npol * 3
    else:
        raise ValueError('Specified gradient_mode is currently not supported')
else:
    size_DFT_matrix = 1.0 * nsrc_used * nchan * nbl * npol
    # size_DFT_matrix = (usable_fsky * nsrc_used) * nchan * nbl * npol
if memsave: # 64 bits per complex sample (single precision)
    nbytes_per_complex_sample = 8.0
else: # 128 bits per complex sample (double precision)
    nbytes_per_complex_sample = 16.0

memory_DFT_matrix = size_DFT_matrix * nbytes_per_complex_sample
memory_DFT_matrix_per_process = memory_DFT_matrix / nproc
memory_use_per_process = float(memuse) / nproc
n_chunks_per_process = NP.ceil(memory_DFT_matrix/memuse)
n_chunks = NP.ceil(nproc * n_chunks_per_process)
if mpi_on_src:
    src_chunk_size = int(NP.floor(1.0 * nchan / n_chunks))
    src_bin_indices = range(0, nsrc, src_chunk_size)
    src_chunk = range(len(src_bin_indices))
    n_src_chunks = len(src_bin_indices)
elif mpi_on_freq:
    frequency_chunk_size = int(NP.floor(1.0 * nchan / n_chunks))
    frequency_bin_indices = range(0, nchan, frequency_chunk_size)
    if frequency_bin_indices[-1] == nchan-1:
        if frequency_chunk_size > 2:
            frequency_bin_indices[-1] -= 1
        else:
            warnings.warn('Chunking has run into a weird indexing problem. Rechunking is necessaray. Try changing number of parallel processes and amount of usable memory. Usually reducing either one of these should help avoid this problem.')
            PDB.set_trace()
    freq_chunk = range(len(frequency_bin_indices))
    n_freq_chunks = len(frequency_bin_indices)
    n_freq_chunk_per_rank = NP.zeros(nproc, dtype=int) + len(freq_chunk)/nproc
    if len(freq_chunk) % nproc > 0:
        n_freq_chunk_per_rank[:len(freq_chunk)%nproc] += 1
    n_freq_chunk_per_rank = n_freq_chunk_per_rank[::-1] # Reverse for more equal distribution of chunk sizes over processes
    cumm_freq_chunks = NP.concatenate(([0], NP.cumsum(n_freq_chunk_per_rank)))
else:
    baseline_chunk_size = int(NP.floor(1.0 * nbl / n_chunks))
    baseline_bin_indices = range(0, nbl, baseline_chunk_size)
    if baseline_bin_indices[-1] == nchan-1:
        if baseline_chunk_size > 2:
            baseline_bin_indices[-1] -= 1
        else:
            raise IndexError('Chunking has run into a weird indexing problem. Rechunking is necessaray. Try changing number of parallel processes and amount of usable memory. Usually reducing either one of these should help avoind this problem.')
    bl_chunk = range(len(baseline_bin_indices))
    n_bl_chunks = len(baseline_bin_indices)
    n_bl_chunk_per_rank = NP.zeros(nproc, dtype=int) + len(bl_chunk)/nproc
    if len(bl_chunk) % nproc > 0:
        n_bl_chunk_per_rank[:len(bl_chunk)%nproc] += 1
    n_bl_chunk_per_rank = n_bl_chunk_per_rank[::-1] # Reverse for more equal distribution of chunk sizes over processes
    cumm_bl_chunks = NP.concatenate(([0], NP.cumsum(n_bl_chunk_per_rank)))

# Create organized directory structure

init_time = tobj_init
obsdatetime_dir = '{0}{1}{2}_{3}{4}{5}/'.format(init_time.datetime.year, init_time.datetime.month, init_time.datetime.day, init_time.datetime.hour, init_time.datetime.minute, init_time.datetime.second)

sim_dir = 'simdata/'
meta_dir = 'metainfo/'
roi_dir = 'roi/'
skymod_dir = 'skymodel/'

try:
    os.makedirs(rootdir+project_dir+simid+sim_dir, 0755)
except OSError as exception:
    if exception.errno == errno.EEXIST and os.path.isdir(rootdir+project_dir+simid+sim_dir):
        pass
    else:
        raise

try:
    os.makedirs(rootdir+project_dir+simid+meta_dir, 0755)
except OSError as exception:
    if exception.errno == errno.EEXIST and os.path.isdir(rootdir+project_dir+simid+meta_dir):
        pass
    else:
        raise

try:
    os.makedirs(rootdir+project_dir+simid+roi_dir, 0755)
except OSError as exception:
    if exception.errno == errno.EEXIST and os.path.isdir(rootdir+project_dir+simid+roi_dir):
        pass
    else:
        raise
    
if cleanup < 3:
    try:
        os.makedirs(rootdir+project_dir+simid+skymod_dir, 0755)
    except OSError as exception:
        if exception.errno == errno.EEXIST and os.path.isdir(rootdir+project_dir+simid+skymod_dir):
            pass
        else:
            raise
    
## Set up the observing run

process_complete = False
if mpi_on_src: # MPI based on source multiplexing

    for i in range(len(bl_chunk)):
        print('Working on baseline chunk # {0:0d} ...'.format(bl_chunk[i]))

        ia = RI.InterferometerArray(labels[baseline_bin_indices[bl_chunk[i]]:min(baseline_bin_indices[bl_chunk[i]]+baseline_chunk_size,total_baselines)], bl[baseline_bin_indices[bl_chunk[i]]:min(baseline_bin_indices[bl_chunk[i]]+baseline_chunk_size,total_baselines),:], chans, telescope=telescope, latitude=latitude, longitude=longitude, altitude=altitude, A_eff=A_eff, layout=layout_info, freq_scale='GHz', pointing_coords='hadec', gaininfo=gaininfo, blgroupinfo={'groups': blgroups, 'reversemap': bl_reversemap})

        progress = PGB.ProgressBar(widgets=[PGB.Percentage(), PGB.Bar(), PGB.ETA()], maxval=n_acc).start()
        for j in range(n_acc):
            src_altaz = skycoords[m2_lol[j]].transform_to(AltAz(obstime=tobjs[j], location=EarthLocation(lon=telescope['longitude']*U.deg, lat=telescope['latitude']*U.deg, height=telescope['altitude']*U.m)))
            src_altaz_current = NP.hstack((src_altaz.alt.deg.reshape(-1,1), src_altaz.az.deg.reshape(-1,1)))
            roi_ind = NP.where(src_altaz_current[:,0] >= 0.0)[0]
            n_src_per_rank = NP.zeros(nproc, dtype=int) + roi_ind.size/nproc
            if roi_ind.size % nproc > 0:
                n_src_per_rank[:roi_ind.size % nproc] += 1
            cumm_src_count = NP.concatenate(([0], NP.cumsum(n_src_per_rank)))
            pbinfo = None
            if (telescope_id.lower() == 'mwa') or (telescope_id.lower() == 'mwa_tools') or (phased_array):
                pbinfo = {}
                pbinfo['delays'] = delays[j,:]
                if (telescope_id.lower() == 'mwa') or (phased_array):
                    pbinfo['delayerr'] = phasedarray_delayerr
                    pbinfo['gainerr'] = phasedarray_gainerr
                    pbinfo['nrand'] = nrand
            ts = time.time()
            if j == 0:
                ts0 = ts
<<<<<<< HEAD
            ia.observe(tobjs[i], Tsysinfo, bpass, pointings_hadec[j,:], skymod.subset(m2_lol[j][roi_ind[cumm_src_count[rank]:cumm_src_count[rank+1]]].tolist()), t_acc[j], pb_info=pbinfo, brightness_units=flux_unit, bpcorrect=noise_bpcorr, roi_radius=roi_radius, roi_center=None, gradient_mode=gradient_mode, memsave=memsave)
=======
            ia.observe(timestamp, Tsysinfo, bpass, pointings_hadec[j,:], skymod.subset(m2_lol[j][roi_ind[cumm_src_count[rank]:cumm_src_count[rank+1]]].tolist()), t_acc[j], pb_info=pbinfo, brightness_units=flux_unit, bpcorrect=noise_bpcorr, roi_radius=roi_radius, roi_center=None, lst=lst[j], gradient_mode=gradient_mode, memsave=memsave, vmemavail=pvmemavail)
>>>>>>> 3efbc169
            te = time.time()
            progress.update(j+1)
        progress.finish()
    
        if rank == 0:
            for k in range(1,nproc):
                print('receiving from process {0}'.format(k))
                ia.skyvis_freq = ia.skyvis_freq + comm.recv(source=k)
            te0 = time.time()
            print('Time on process 0 was {0:.1f} seconds'.format(te0-ts0))
            ia.t_obs = t_obs
            ia.delay_transform(oversampling_factor-1.0, freq_wts=window)
            outfile = rootdir+project_dir+simid+sim_dir+'_part_{0:0d}'.format(i)
            ia.save(outfile, fmt=savefmt, verbose=True, tabtype='BinTableHDU', npz=False, overwrite=True, uvfits_parms=None)
        else:
            comm.send(ia.skyvis_freq, dest=0)

elif mpi_on_freq: # MPI based on frequency multiplexing
    for k in range(n_sky_sectors):
        if n_sky_sectors == 1:
            sky_sector_str = '_all_sky_'
        else:
            sky_sector_str = '_sky_sector_{0:0d}_'.format(k)

        if rank == 0: # Compute ROI parameters for only one process and broadcast to all
            roi = RI.ROI_parameters()
            progress = PGB.ProgressBar(widgets=[PGB.Percentage(), PGB.Bar(marker='-', left=' |', right='| '), PGB.Counter(), '/{0:0d} Snapshots '.format(n_acc), PGB.ETA()], maxval=n_acc).start()
            for j in range(n_acc):
                src_altaz = skycoords[m2_lol[j]].transform_to(AltAz(obstime=tobjs[j], location=EarthLocation(lon=telescope['longitude']*U.deg, lat=telescope['latitude']*U.deg, height=telescope['altitude']*U.m)))
                src_altaz_current = NP.hstack((src_altaz.alt.deg.reshape(-1,1), src_altaz.az.deg.reshape(-1,1)))
                hemisphere_current = src_altaz_current[:,0] >= 0.0
                # hemisphere_src_altaz_current = src_altaz_current[hemisphere_current,:]

                src_az_current = NP.copy(src_altaz_current[:,1])
                src_az_current[src_az_current > 360.0 - 0.5*180.0/n_sky_sectors] -= 360.0
                roi_ind = NP.logical_or(NP.logical_and(src_az_current >= -0.5*180.0/n_sky_sectors + k*180.0/n_sky_sectors, src_az_current < -0.5*180.0/n_sky_sectors + (k+1)*180.0/n_sky_sectors), NP.logical_and(src_az_current >= 180.0 - 0.5*180.0/n_sky_sectors + k*180.0/n_sky_sectors, src_az_current < 180.0 - 0.5*180.0/n_sky_sectors + (k+1)*180.0/n_sky_sectors))
                roi_subset = NP.where(NP.logical_and(hemisphere_current, roi_ind))[0].tolist()
                src_dircos_current_subset = GEOM.altaz2dircos(src_altaz_current[roi_subset,:], units='degrees')

                pbinfo = {}
                if (telescope_id.lower() == 'mwa') or (phased_array) or (telescope_id.lower() == 'mwa_tools'):
                    if pointing_file is not None:
                        pbinfo['delays'] = delays[j,:]
                    else:
                        pbinfo['pointing_center'] = pointings_altaz[j,:]
                        pbinfo['pointing_coords'] = 'altaz'
                        
                    if (telescope_id.lower() == 'mwa') or (phased_array):
                        pbinfo['delayerr'] = phasedarray_delayerr
                        pbinfo['gainerr'] = phasedarray_gainerr
                        pbinfo['nrand'] = nrand
                else:
                    pbinfo['pointing_center'] = pointings_altaz[j,:]
                    pbinfo['pointing_coords'] = 'altaz'

                roiinfo = {}
                roiinfo['ind'] = NP.asarray(m2_lol[j][roi_subset])
                if use_external_beam:
                    theta_phi = NP.hstack((NP.pi/2-NP.radians(src_altaz_current[roi_subset,0]).reshape(-1,1), NP.radians(src_altaz_current[roi_subset,1]).reshape(-1,1)))
                    if beam_chromaticity:
                        interp_logbeam = OPS.healpix_interp_along_axis(NP.log10(external_beam), theta_phi=theta_phi, inloc_axis=external_beam_freqs, outloc_axis=chans*1e9, axis=1, kind=pbeam_spec_interp_method, assume_sorted=True)
                    else:
                        nearest_freq_ind = NP.argmin(NP.abs(external_beam_freqs - select_beam_freq))
                        interp_logbeam = OPS.healpix_interp_along_axis(NP.log10(NP.repeat(external_beam[:,nearest_freq_ind].reshape(-1,1), chans.size, axis=1)), theta_phi=theta_phi, inloc_axis=chans*1e9, outloc_axis=chans*1e9, axis=1, assume_sorted=True)
                    interp_logbeam_max = NP.nanmax(interp_logbeam, axis=0)
                    interp_logbeam_max[interp_logbeam_max <= 0.0] = 0.0
                    interp_logbeam_max = interp_logbeam_max.reshape(1,-1)
                    interp_logbeam = interp_logbeam - interp_logbeam_max
                    roiinfo['pbeam'] = 10**interp_logbeam
                else:
                    roiinfo['pbeam'] = None
                roiinfo['radius'] = roi_radius
                roiinfo_center_hadec = GEOM.altaz2hadec(NP.asarray([90.0, 270.0]).reshape(1,-1), latitude, units='degrees').ravel()
                roiinfo_center_radec = [lst[j]-roiinfo_center_hadec[0], roiinfo_center_hadec[1]]
                roiinfo['center'] = NP.asarray(roiinfo_center_radec).reshape(1,-1)
                roiinfo['center_coords'] = 'radec'

                roi.append_settings(skymod, chans, pinfo=pbinfo, lst=lst[j], roi_info=roiinfo, telescope=telescope, freq_scale='GHz')
                
                progress.update(j+1)
            progress.finish()

            roifile = rootdir+project_dir+simid+roi_dir+'roiinfo'
            roi.save(roifile, tabtype='BinTableHDU', overwrite=True, verbose=True)
            del roi   # to save memory if primary beam arrays or n_acc are large
        else:
            roi = None
            pbinfo = None
            roifile = None

        roifile = comm.bcast(roifile, root=0) # Broadcast saved RoI filename
        pbinfo = comm.bcast(pbinfo, root=0) # Broadcast PB synthesis info

        frequency_bin_indices_bounds = frequency_bin_indices + [nchan]
        for i in range(cumm_freq_chunks[rank], cumm_freq_chunks[rank+1]):
            print('Process {0:0d} working on frequency chunk # {1:0d} ... ({2:0d}/{3:0d})'.format(rank, freq_chunk[i], i-cumm_freq_chunks[rank]+1, n_freq_chunk_per_rank[rank]))

            chans_chunk_indices = NP.arange(frequency_bin_indices_bounds[i], frequency_bin_indices_bounds[i+1])
            chans_chunk = NP.asarray(chans[chans_chunk_indices]).reshape(-1)
            nchan_chunk = chans_chunk.size
            f0_chunk = NP.mean(chans_chunk)
            bw_chunk_str = '{0:0d}x{1:.1f}_kHz'.format(nchan_chunk, freq_resolution/1e3)
            outfile = rootdir+project_dir+simid+sim_dir+'_part_{0:0d}'.format(i)
            ia = RI.InterferometerArray(labels, bl, chans_chunk, telescope=telescope, latitude=latitude, longitude=longitude, altitude=altitude, A_eff=A_eff, layout=layout_info, freq_scale='GHz', pointing_coords='hadec', gaininfo=gaininfo, blgroupinfo={'groups': blgroups, 'reversemap': bl_reversemap})
            
            progress = PGB.ProgressBar(widgets=[PGB.Percentage(), PGB.Bar(marker='-', left=' |', right='| '), PGB.Counter(), '/{0:0d} Snapshots '.format(n_acc), PGB.ETA()], maxval=n_acc).start()
            for j in range(n_acc):
                roi_ind_snap = fits.getdata(roifile+'.fits', extname='IND_{0:0d}'.format(j), memmap=False)
                roi_pbeam_snap = fits.getdata(roifile+'.fits', extname='PB_{0:0d}'.format(j), memmap=False)
                roi_pbeam_snap = roi_pbeam_snap[:,chans_chunk_indices]
             
                ts = time.time()
                if j == 0:
                    ts0 = ts
              
<<<<<<< HEAD
                ia.observe(tobjs[j], Tsysinfo, bpass[chans_chunk_indices], pointings_hadec[j,:], skymod.subset(chans_chunk_indices, axis='spectrum'), t_acc[j], pb_info=pbinfo, brightness_units=flux_unit, bpcorrect=noise_bpcorr[chans_chunk_indices], roi_info={'ind': roi_ind_snap, 'pbeam': roi_pbeam_snap}, roi_radius=roi_radius, roi_center=None, gradient_mode=gradient_mode, memsave=memsave)
=======
                ia.observe(timestamp, Tsysinfo, bpass[chans_chunk_indices], pointings_hadec[j,:], skymod.subset(chans_chunk_indices, axis='spectrum'), t_acc[j], pb_info=pbinfo, brightness_units=flux_unit, bpcorrect=noise_bpcorr[chans_chunk_indices], roi_info={'ind': roi_ind_snap, 'pbeam': roi_pbeam_snap}, roi_radius=roi_radius, roi_center=None, lst=lst[j], gradient_mode=gradient_mode, memsave=memsave, vmemavail=pvmemavail)
>>>>>>> 3efbc169
                te = time.time()
                del roi_ind_snap
                del roi_pbeam_snap
                progress.update(j+1)
            progress.finish()

            te0 = time.time()
            print('Process {0:0d} took {1:.1f} minutes to complete frequency chunk # {2:0d} ({3:0d}/{4:0d})'.format(rank, (te0-ts0)/60, freq_chunk[i], i-cumm_freq_chunks[rank]+1, n_freq_chunk_per_rank[rank]))
            ia.project_baselines(ref_point={'location': ia.pointing_center, 'coords': ia.pointing_coords})
            ia.save(outfile, fmt=savefmt, verbose=True, tabtype='BinTableHDU', npz=False, overwrite=True, uvfits_parms=None)
else: # MPI based on baseline multiplexing

    if mpi_async: # does not impose equal volume per process
        print('Processing next baseline chunk asynchronously...')
        processed_chunks = []
        process_sequence = []
        counter = my_MPI.Counter(comm)
        count = -1
        ptb = time.time()
        ptb_str = str(DT.datetime.now())
        while (count+1 < len(bl_chunk)):
            count = counter.next()
            if count < len(bl_chunk):
                processed_chunks.append(count)
                process_sequence.append(rank)
                print('Process {0:0d} working on baseline chunk # {1:0d} ...'.format(rank, count))

                outfile = rootdir+project_dir+simid+sim_dir+'_part_{0:0d}'.format(count)
                ia = RI.InterferometerArray(labels[baseline_bin_indices[count]:min(baseline_bin_indices[count]+baseline_chunk_size,total_baselines)], bl[baseline_bin_indices[count]:min(baseline_bin_indices[count]+baseline_chunk_size,total_baselines),:], chans, telescope=telescope, latitude=latitude, longitude=longitude, altitude=altitude, A_eff=A_eff, layout=layout_info, freq_scale='GHz', pointing_coords='hadec', gaininfo=gaininfo, blgroupinfo={'groups': blgroups, 'reversemap': bl_reversemap})

                progress = PGB.ProgressBar(widgets=[PGB.Percentage(), PGB.Bar(), PGB.ETA()], maxval=n_acc).start()
                for j in range(n_acc):
                    pbinfo = None
                    if (telescope_id.lower() == 'mwa') or (telescope_id.lower() == 'mwa_tools') or (phased_array):
                        pbinfo = {}
                        pbinfo['delays'] = delays[j,:]
                        if (telescope_id.lower() == 'mwa') or (phased_array):
                            pbinfo['delayerr'] = phasedarray_delayerr
                            pbinfo['gainerr'] = phasedarray_gainerr
                            pbinfo['nrand'] = nrand

                    ts = time.time()
                    if j == 0:
                        ts0 = ts
<<<<<<< HEAD
                    ia.observe(tobjs[j], Tsysinfo, bpass, pointings_hadec[j,:], skymod, t_acc[j], pb_info=pbinfo, brightness_units=flux_unit, bpcorrect=noise_bpcorr, roi_radius=roi_radius, roi_center=None, gradient_mode=gradient_mode, memsave=memsave)
                    
=======
                    ia.observe(timestamp, Tsysinfo, bpass, pointings_hadec[j,:], skymod, t_acc[j], pb_info=pbinfo, brightness_units=flux_unit, bpcorrect=noise_bpcorr, roi_radius=roi_radius, roi_center=None, lst=lst[j], gradient_mode=gradient_mode, memsave=memsave, vmemavail=pvmemavail)
>>>>>>> 3efbc169
                    te = time.time()
                    progress.update(j+1)
                progress.finish()

                te0 = time.time()
                print('Process {0:0d} took {1:.1f} minutes to complete baseline chunk # {2:0d}'.format(rank, (te0-ts0)/60, count))
                ia.t_obs = t_obs
                ia.delay_transform(oversampling_factor-1.0, freq_wts=window)
                ia.save(outfile, fmt=savefmt, verbose=True, tabtype='BinTableHDU', npz=False, overwrite=True, uvfits_parms=None)
        counter.free()
        pte = time.time()
        pte_str = str(DT.datetime.now())
        pt = pte - ptb
        processed_chunks = comm.allreduce(processed_chunks)
        process_sequence = comm.allreduce(process_sequence)

    else: # impose equal volume per process
        ptb_str = str(DT.datetime.now())

        for k in range(n_sky_sectors):
            if n_sky_sectors == 1:
                sky_sector_str = '_all_sky_'
            else:
                sky_sector_str = '_sky_sector_{0:0d}_'.format(k)

            if rank == 0: # Compute ROI parameters for only one process and broadcast to all
                roi = RI.ROI_parameters()
                progress = PGB.ProgressBar(widgets=[PGB.Percentage(), PGB.Bar(marker='-', left=' |', right='| '), PGB.Counter(), '/{0:0d} Snapshots '.format(n_acc), PGB.ETA()], maxval=n_acc).start()
                for j in range(n_acc):
                    src_altaz = skycoords[m2_lol[j]].transform_to(AltAz(obstime=tobjs[j], location=EarthLocation(lon=telescope['longitude']*U.deg, lat=telescope['latitude']*U.deg, height=telescope['altitude']*U.m)))
                    src_altaz_current = NP.hstack((src_altaz.alt.deg.reshape(-1,1), src_altaz.az.deg.reshape(-1,1)))
                    hemisphere_current = src_altaz_current[:,0] >= 0.0
                    # hemisphere_src_altaz_current = src_altaz_current[hemisphere_current,:]

                    src_az_current = NP.copy(src_altaz_current[:,1])
                    src_az_current[src_az_current > 360.0 - 0.5*180.0/n_sky_sectors] -= 360.0
                    roi_ind = NP.logical_or(NP.logical_and(src_az_current >= -0.5*180.0/n_sky_sectors + k*180.0/n_sky_sectors, src_az_current < -0.5*180.0/n_sky_sectors + (k+1)*180.0/n_sky_sectors), NP.logical_and(src_az_current >= 180.0 - 0.5*180.0/n_sky_sectors + k*180.0/n_sky_sectors, src_az_current < 180.0 - 0.5*180.0/n_sky_sectors + (k+1)*180.0/n_sky_sectors))
                    roi_subset = NP.where(NP.logical_and(hemisphere_current, roi_ind))[0].tolist()
                    src_dircos_current_subset = GEOM.altaz2dircos(src_altaz_current[roi_subset,:], units='degrees')
   
                    pbinfo = {}
                    if (telescope_id.lower() == 'mwa') or (phased_array) or (telescope_id.lower() == 'mwa_tools'):
                        if pointing_file is not None:
                            pbinfo['delays'] = delays[j,:]
                        else:
                            pbinfo['pointing_center'] = pointings_altaz[j,:]
                            pbinfo['pointing_coords'] = 'altaz'
                            
                        if (telescope_id.lower() == 'mwa') or (phased_array):
                            # pbinfo['element_locs'] = element_locs
                            pbinfo['delayerr'] = phasedarray_delayerr
                            pbinfo['gainerr'] = phasedarray_gainerr
                            pbinfo['nrand'] = nrand
                    else:
                        pbinfo['pointing_center'] = pointings_altaz[j,:]
                        pbinfo['pointing_coords'] = 'altaz'

                    roiinfo = {}
                    roiinfo['ind'] = NP.asarray(m2_lol[j][roi_subset])
                    if use_external_beam:
                        theta_phi = NP.hstack((NP.pi/2-NP.radians(src_altaz_current[roi_subset,0]).reshape(-1,1), NP.radians(src_altaz_current[roi_subset,1]).reshape(-1,1)))
                        if beam_chromaticity:
                            interp_logbeam = OPS.healpix_interp_along_axis(NP.log10(external_beam), theta_phi=theta_phi, inloc_axis=external_beam_freqs, outloc_axis=chans*1e9, axis=1, kind=pbeam_spec_interp_method, assume_sorted=True)
                        else:
                            nearest_freq_ind = NP.argmin(NP.abs(external_beam_freqs*1e6 - freq))
                            interp_logbeam = OPS.healpix_interp_along_axis(NP.log10(NP.repeat(external_beam[:,nearest_freq_ind].reshape(-1,1), chans.size, axis=1)), theta_phi=theta_phi, inloc_axis=chans*1e9, outloc_axis=chans*1e9, axis=1, kind=pbeam_spec_interp_method, assume_sorted=True)
                        
                        interp_logbeam_max = NP.nanmax(interp_logbeam, axis=0)
                        interp_logbeam_max[interp_logbeam_max <= 0.0] = 0.0
                        interp_logbeam_max = interp_logbeam_max.reshape(1,-1)
                        interp_logbeam = interp_logbeam - interp_logbeam_max
                        roiinfo['pbeam'] = 10**interp_logbeam
                    else:
                        roiinfo['pbeam'] = None
                    roiinfo['radius'] = roi_radius
                    roiinfo_center_hadec = GEOM.altaz2hadec(NP.asarray([90.0, 270.0]).reshape(1,-1), latitude, units='degrees').ravel()
                    roiinfo_center_radec = [lst[j]-roiinfo_center_hadec[0], roiinfo_center_hadec[1]]
                    roiinfo['center'] = NP.asarray(roiinfo_center_radec).reshape(1,-1)
                    roiinfo['center_coords'] = 'radec'

                    roi.append_settings(skymod, chans, pinfo=pbinfo, lst=lst[j], roi_info=roiinfo, telescope=telescope, freq_scale='GHz')
                    
                    progress.update(j+1)
                progress.finish()

                roifile = rootdir+project_dir+simid+roi_dir+'roiinfo'
                roi.save(roifile, tabtype='BinTableHDU', overwrite=True, verbose=True)
                del roi   # to save memory if primary beam arrays or n_acc are large
            else:
                roi = None
                pbinfo = None
                roifile = None

            roifile = comm.bcast(roifile, root=0) # Broadcast saved RoI filename
            pbinfo = comm.bcast(pbinfo, root=0) # Broadcast PB synthesis info

            if rank == 0:
                if plots:
                    for j in xrange(n_acc):
                        src_ra = roi.skymodel.location[roi.info['ind'][j],0]
                        src_dec = roi.skymodel.location[roi.info['ind'][j],1]
                        src_ra[src_ra > 180.0] = src_ra[src_ra > 180.0] - 360.0
                        fig, axs = PLT.subplots(2, sharex=True, sharey=True, figsize=(6,6))
                        modelsky = axs[0].scatter(src_ra, src_dec, c=roi.skymod.spec_parms['flux-scale'][roi.info['ind'][j]], norm=PLTC.LogNorm(vmin=roi.skymod.spec_parms['flux-scale'].min(), vmax=roi.skymod.spec_parms['flux-scale'].max()), edgecolor='none', s=20)
                        axs[0].set_xlim(180.0, -180.0)
                        axs[0].set_ylim(-90.0, 90.0)
                        pbsky = axs[1].scatter(src_ra, src_dec, c=roi.info['pbeam'][j][:,NP.argmax(NP.abs(chans-freq))], norm=PLTC.LogNorm(vmin=roi.info['pbeam'][j].min(), vmax=1.0), edgecolor='none', s=20)
                        axs[1].set_xlim(180.0, -180.0)
                        axs[1].set_ylim(-90.0, 90.0)

                        cbax0 = fig.add_axes([0.88, 0.5, 0.02, 0.35])
                        cbar0 = fig.colorbar(modelsky, cax=cbax0, orientation='vertical')
                        cbax0.set_ylabel('Flux Density [Jy]', labelpad=0, fontsize=14)

                        cbax1 = fig.add_axes([0.88, 0.1, 0.02, 0.35])
                        cbar1 = fig.colorbar(pbsky, cax=cbax1, orientation='vertical')
                        
                        fig.subplots_adjust(hspace=0)
                        big_ax = fig.add_subplot(111)
                        big_ax.set_axis_bgcolor('none')
                        big_ax.tick_params(labelcolor='none', top='off', bottom='off', left='off', right='off')
                        big_ax.set_xticks([])
                        big_ax.set_yticks([])
                        big_ax.set_ylabel(r'$\delta$ [degrees]', fontsize=16, weight='medium', labelpad=30)
                        big_ax.set_xlabel(r'$\alpha$ [degrees]', fontsize=16, weight='medium', labelpad=20)

                        fig.subplots_adjust(right=0.88)

            for i in range(cumm_bl_chunks[rank], cumm_bl_chunks[rank+1]):
                print('Process {0:0d} working on baseline chunk # {1:0d} ...'.format(rank, bl_chunk[i]))
        
                outfile = rootdir+project_dir+simid+sim_dir+'_part_{0:0d}'.format(i)
                ia = RI.InterferometerArray(labels[baseline_bin_indices[bl_chunk[i]]:min(baseline_bin_indices[bl_chunk[i]]+baseline_chunk_size,total_baselines)], bl[baseline_bin_indices[bl_chunk[i]]:min(baseline_bin_indices[bl_chunk[i]]+baseline_chunk_size,total_baselines),:], chans, telescope=telescope, latitude=latitude, longitude=longitude, altitude=altitude, A_eff=A_eff, layout=layout_info, freq_scale='GHz', pointing_coords='hadec', gaininfo=gaininfo, blgroupinfo={'groups': blgroups, 'reversemap': bl_reversemap})
                
                progress = PGB.ProgressBar(widgets=[PGB.Percentage(), PGB.Bar(marker='-', left=' |', right='| '), PGB.Counter(), '/{0:0d} Snapshots '.format(n_acc), PGB.ETA()], maxval=n_acc).start()
                for j in range(n_acc):
                    roi_ind_snap = fits.getdata(roifile+'.fits', extname='IND_{0:0d}'.format(j))
                    roi_pbeam_snap = fits.getdata(roifile+'.fits', extname='PB_{0:0d}'.format(j))
                 
                    ts = time.time()
                    if j == 0:
                        ts0 = ts
                  
<<<<<<< HEAD
                    ia.observe(tobjs[j], Tsysinfo, bpass, pointings_hadec[j,:], skymod, t_acc[j], pb_info=pbinfo, brightness_units=flux_unit, bpcorrect=noise_bpcorr, roi_info={'ind': roi_ind_snap, 'pbeam': roi_pbeam_snap}, roi_radius=roi_radius, roi_center=None, gradient_mode=gradient_mode, memsave=memsave)
=======
                    ia.observe(timestamp, Tsysinfo, bpass, pointings_hadec[j,:], skymod, t_acc[j], pb_info=pbinfo, brightness_units=flux_unit, bpcorrect=noise_bpcorr, roi_info={'ind': roi_ind_snap, 'pbeam': roi_pbeam_snap}, roi_radius=roi_radius, roi_center=None, lst=lst[j], gradient_mode=gradient_mode, memsave=memsave, vmemavail=pvmemavail)
>>>>>>> 3efbc169
                    te = time.time()
                    del roi_ind_snap
                    del roi_pbeam_snap
                    progress.update(j+1)
                progress.finish()

                te0 = time.time()
                print('Process {0:0d} took {1:.1f} minutes to complete baseline chunk # {2:0d}'.format(rank, (te0-ts0)/60, bl_chunk[i]))
                ia.t_obs = t_obs
                ia.delay_transform(oversampling_factor-1.0, freq_wts=window*NP.abs(ant_bpass)**2)
                ia.project_baselines(ref_point={'location': ia.pointing_center, 'coords': ia.pointing_coords})
                ia.save(outfile, fmt=savefmt, verbose=True, tabtype='BinTableHDU', npz=False, overwrite=True, uvfits_parms=None)
        pte_str = str(DT.datetime.now())                
 
if rank == 0:
    parmsfile = rootdir+project_dir+simid+meta_dir+'simparms.yaml'
    with open(parmsfile, 'w') as pfile:
        yaml.dump(parms, pfile, default_flow_style=False)

    minfo = {'user': pwd.getpwuid(os.getuid())[0], 'git#': prisim.__githash__, 'PRISim': prisim.__version__}
    metafile = rootdir+project_dir+simid+meta_dir+'meta.yaml'
    with open(metafile, 'w') as mfile:
        yaml.dump(minfo, mfile, default_flow_style=False)

process_complete = True
all_process_complete = comm.gather(process_complete, root=0)
if rank == 0:
    for k in range(n_sky_sectors):
        if n_sky_sectors == 1:
            sky_sector_str = '_all_sky_'
        else:
            sky_sector_str = '_sky_sector_{0:0d}_'.format(k)
    
        if mpi_on_bl:
            progress = PGB.ProgressBar(widgets=[PGB.Percentage(), PGB.Bar(marker='-', left=' |', right='| '), PGB.Counter(), '/{0:0d} Baseline chunks '.format(n_bl_chunks), PGB.ETA()], maxval=n_bl_chunks).start()
            for i in range(0, n_bl_chunks):
                blchunk_infile = rootdir+project_dir+simid+sim_dir+'_part_{0:0d}'.format(i)
                if i == 0:
                    simvis = RI.InterferometerArray(None, None, None, init_file=blchunk_infile)
                else:
                    simvis_next = RI.InterferometerArray(None, None, None, init_file=blchunk_infile)
                    simvis.concatenate(simvis_next, axis=0)
    
                if cleanup >= 1:
                    if os.path.isfile(blchunk_infile+'.'+savefmt.lower()):
                        os.remove(blchunk_infile+'.'+savefmt.lower())
                    if os.path.isfile(blchunk_infile+'.gains.hdf5'):
                        os.remove(blchunk_infile+'.gains.hdf5')
                    
                progress.update(i+1)
            progress.finish()

        elif mpi_on_freq:
            progress = PGB.ProgressBar(widgets=[PGB.Percentage(), PGB.Bar(marker='-', left=' |', right='| '), PGB.Counter(), '/{0:0d} Frequency chunks '.format(n_freq_chunks), PGB.ETA()], maxval=n_freq_chunks).start()
            frequency_bin_indices_bounds = frequency_bin_indices + [nchan]
            for i in range(0, n_freq_chunks):
                chans_chunk_indices = NP.arange(frequency_bin_indices_bounds[i], frequency_bin_indices_bounds[i+1])
                chans_chunk = NP.asarray(chans[chans_chunk_indices]).reshape(-1)
                nchan_chunk = chans_chunk.size
                f0_chunk = NP.mean(chans_chunk)
                bw_chunk_str = '{0:0d}x{1:.1f}_kHz'.format(nchan_chunk, freq_resolution/1e3)
                freqchunk_infile = rootdir+project_dir+simid+sim_dir+'_part_{0:0d}'.format(i)
                if i == 0:
                    simvis = RI.InterferometerArray(None, None, None, init_file=freqchunk_infile)    
                else:
                    simvis_next = RI.InterferometerArray(None, None, None, init_file=freqchunk_infile)    
                    simvis.concatenate(simvis_next, axis=1)
    
                if cleanup > 1:
                    if os.path.isfile(freqchunk_infile+'.'+savefmt.lower()):
                        os.remove(freqchunk_infile+'.'+savefmt.lower())
                    if os.path.isfile(freqchunk_infile+'.gains.hdf5'):
                        os.remove(freqchunk_infile+'.gains.hdf5')
                    
                progress.update(i+1)
            progress.finish()

        simvis.generate_noise()
        simvis.add_noise()
        simvis.simparms_file = parmsfile
        ref_point = {'coords': pc_coords, 'location': NP.asarray(pc).reshape(1,-1)}
        simvis.rotate_visibilities(ref_point, do_delay_transform=do_delay_transform, verbose=True)
        if do_delay_transform:
            simvis.delay_transform(oversampling_factor-1.0, freq_wts=window*NP.abs(ant_bpass)**2)

        consolidated_outfile = rootdir+project_dir+simid+sim_dir+'simvis'
        simvis.save(consolidated_outfile, fmt=savefmt, verbose=True, tabtype='BinTableHDU', npz=save_to_npz, overwrite=True, uvfits_parms=None)

        pyuvdata_formats = []
        if save_to_uvh5:
            pyuvdata_formats += ['uvh5']
        if save_to_uvfits:
            pyuvdata_formats += ['uvfits']
        if len(pyuvdata_formats) > 0:
            simvis_orig = copy.deepcopy(simvis)
            if save_redundant: # Duplicate the redundant visibilities
                consolidated_outfile = rootdir+project_dir+simid+sim_dir+'all-simvis'
            
        for pyuvdata_fmt in pyuvdata_formats:
            simvis = copy.deepcopy(simvis_orig)
            uvfits_parms = None
            if pyuvdata_fmt == 'uvfits':
                if save_formats['phase_center'] is None:
                    phase_center = simvis.pointing_center[0,:].reshape(1,-1)
                    phase_center_coords = simvis.pointing_coords
                    if phase_center_coords == 'dircos':
                        phase_center = GEOM.dircos2altaz(phase_center, units='degrees')
                        phase_center_coords = 'altaz'
                    if phase_center_coords == 'altaz':
                        phase_center = GEOM.altaz2hadec(phase_center, simvis.latitude, units='degrees')
                        phase_center_coords = 'hadec'
                    if phase_center_coords == 'hadec':
                        phase_center = NP.hstack((simvis.lst[0]-phase_center[0,0], phase_center[0,1]))
                        phase_center_coords = 'radec'
                    if phase_center_coords != 'radec':
                        raise ValueError('Invalid phase center coordinate system')
                        
                    uvfits_ref_point = {'location': phase_center.reshape(1,-1), 'coords': 'radec'}
                else:
                    uvfits_ref_point = {'location': NP.asarray(save_formats['phase_center']).reshape(1,-1), 'coords': 'radec'}
    
                # Phase the visibilities to a phase reference point
                simvis.rotate_visibilities(uvfits_ref_point)
                uvfits_parms = {'ref_point': None, 'datapool': None, 'method': save_formats['uvfits_method']}
            if save_redundant: # Duplicate the redundant visibilities
                simvis.duplicate_measurements(blgroups=blgroups)
    
            simvis.pyuvdata_write(consolidated_outfile, formats=[pyuvdata_fmt], uvfits_parms=uvfits_parms, overwrite=True)

    if cleanup < 3:
        skymod_file = rootdir+project_dir+simid+skymod_dir+'skymodel'
        if sky_str not in ['HI_cube', 'HI_fluctuations', 'HI_monopole', 'usm']:
            skymod.save(skymod_file, fileformat='hdf5')
    if cleanup >= 2:
        dir_to_be_removed = rootdir+project_dir+simid+roi_dir
        shutil.rmtree(dir_to_be_removed, ignore_errors=True)
            
print('Process {0} has completed.'.format(rank))
if diagnosis_parms['wait_after_run']:
    PDB.set_trace()<|MERGE_RESOLUTION|>--- conflicted
+++ resolved
@@ -205,10 +205,7 @@
     memory_available = psutil.virtual_memory().available # in Bytes
 else:
     memory_available *= 2**30 # GB to bytes
-<<<<<<< HEAD
-=======
 pvmemavail = 1.0 * memory_available / nproc
->>>>>>> 3efbc169
 if memuse is None:
     memuse = 0.9 * memory_available
 elif isinstance(memuse, (int,float)):
@@ -1678,11 +1675,7 @@
             ts = time.time()
             if j == 0:
                 ts0 = ts
-<<<<<<< HEAD
-            ia.observe(tobjs[i], Tsysinfo, bpass, pointings_hadec[j,:], skymod.subset(m2_lol[j][roi_ind[cumm_src_count[rank]:cumm_src_count[rank+1]]].tolist()), t_acc[j], pb_info=pbinfo, brightness_units=flux_unit, bpcorrect=noise_bpcorr, roi_radius=roi_radius, roi_center=None, gradient_mode=gradient_mode, memsave=memsave)
-=======
-            ia.observe(timestamp, Tsysinfo, bpass, pointings_hadec[j,:], skymod.subset(m2_lol[j][roi_ind[cumm_src_count[rank]:cumm_src_count[rank+1]]].tolist()), t_acc[j], pb_info=pbinfo, brightness_units=flux_unit, bpcorrect=noise_bpcorr, roi_radius=roi_radius, roi_center=None, lst=lst[j], gradient_mode=gradient_mode, memsave=memsave, vmemavail=pvmemavail)
->>>>>>> 3efbc169
+            ia.observe(tobjs[i], Tsysinfo, bpass, pointings_hadec[j,:], skymod.subset(m2_lol[j][roi_ind[cumm_src_count[rank]:cumm_src_count[rank+1]]].tolist()), t_acc[j], pb_info=pbinfo, brightness_units=flux_unit, bpcorrect=noise_bpcorr, roi_radius=roi_radius, roi_center=None, gradient_mode=gradient_mode, memsave=memsave, vmemavail=pvmemavail)
             te = time.time()
             progress.update(j+1)
         progress.finish()
@@ -1798,11 +1791,7 @@
                 if j == 0:
                     ts0 = ts
               
-<<<<<<< HEAD
-                ia.observe(tobjs[j], Tsysinfo, bpass[chans_chunk_indices], pointings_hadec[j,:], skymod.subset(chans_chunk_indices, axis='spectrum'), t_acc[j], pb_info=pbinfo, brightness_units=flux_unit, bpcorrect=noise_bpcorr[chans_chunk_indices], roi_info={'ind': roi_ind_snap, 'pbeam': roi_pbeam_snap}, roi_radius=roi_radius, roi_center=None, gradient_mode=gradient_mode, memsave=memsave)
-=======
-                ia.observe(timestamp, Tsysinfo, bpass[chans_chunk_indices], pointings_hadec[j,:], skymod.subset(chans_chunk_indices, axis='spectrum'), t_acc[j], pb_info=pbinfo, brightness_units=flux_unit, bpcorrect=noise_bpcorr[chans_chunk_indices], roi_info={'ind': roi_ind_snap, 'pbeam': roi_pbeam_snap}, roi_radius=roi_radius, roi_center=None, lst=lst[j], gradient_mode=gradient_mode, memsave=memsave, vmemavail=pvmemavail)
->>>>>>> 3efbc169
+                ia.observe(tobjs[j], Tsysinfo, bpass[chans_chunk_indices], pointings_hadec[j,:], skymod.subset(chans_chunk_indices, axis='spectrum'), t_acc[j], pb_info=pbinfo, brightness_units=flux_unit, bpcorrect=noise_bpcorr[chans_chunk_indices], roi_info={'ind': roi_ind_snap, 'pbeam': roi_pbeam_snap}, roi_radius=roi_radius, roi_center=None, gradient_mode=gradient_mode, memsave=memsave, vmemavail=pvmemavail)
                 te = time.time()
                 del roi_ind_snap
                 del roi_pbeam_snap
@@ -1847,12 +1836,8 @@
                     ts = time.time()
                     if j == 0:
                         ts0 = ts
-<<<<<<< HEAD
-                    ia.observe(tobjs[j], Tsysinfo, bpass, pointings_hadec[j,:], skymod, t_acc[j], pb_info=pbinfo, brightness_units=flux_unit, bpcorrect=noise_bpcorr, roi_radius=roi_radius, roi_center=None, gradient_mode=gradient_mode, memsave=memsave)
+                    ia.observe(tobjs[j], Tsysinfo, bpass, pointings_hadec[j,:], skymod, t_acc[j], pb_info=pbinfo, brightness_units=flux_unit, bpcorrect=noise_bpcorr, roi_radius=roi_radius, roi_center=None, gradient_mode=gradient_mode, memsave=memsave, vmemavail=pvmemavail)
                     
-=======
-                    ia.observe(timestamp, Tsysinfo, bpass, pointings_hadec[j,:], skymod, t_acc[j], pb_info=pbinfo, brightness_units=flux_unit, bpcorrect=noise_bpcorr, roi_radius=roi_radius, roi_center=None, lst=lst[j], gradient_mode=gradient_mode, memsave=memsave, vmemavail=pvmemavail)
->>>>>>> 3efbc169
                     te = time.time()
                     progress.update(j+1)
                 progress.finish()
@@ -1996,11 +1981,7 @@
                     if j == 0:
                         ts0 = ts
                   
-<<<<<<< HEAD
-                    ia.observe(tobjs[j], Tsysinfo, bpass, pointings_hadec[j,:], skymod, t_acc[j], pb_info=pbinfo, brightness_units=flux_unit, bpcorrect=noise_bpcorr, roi_info={'ind': roi_ind_snap, 'pbeam': roi_pbeam_snap}, roi_radius=roi_radius, roi_center=None, gradient_mode=gradient_mode, memsave=memsave)
-=======
-                    ia.observe(timestamp, Tsysinfo, bpass, pointings_hadec[j,:], skymod, t_acc[j], pb_info=pbinfo, brightness_units=flux_unit, bpcorrect=noise_bpcorr, roi_info={'ind': roi_ind_snap, 'pbeam': roi_pbeam_snap}, roi_radius=roi_radius, roi_center=None, lst=lst[j], gradient_mode=gradient_mode, memsave=memsave, vmemavail=pvmemavail)
->>>>>>> 3efbc169
+                    ia.observe(tobjs[j], Tsysinfo, bpass, pointings_hadec[j,:], skymod, t_acc[j], pb_info=pbinfo, brightness_units=flux_unit, bpcorrect=noise_bpcorr, roi_info={'ind': roi_ind_snap, 'pbeam': roi_pbeam_snap}, roi_radius=roi_radius, roi_center=None, gradient_mode=gradient_mode, memsave=memsave, vmemavail=pvmemavail)
                     te = time.time()
                     del roi_ind_snap
                     del roi_pbeam_snap
