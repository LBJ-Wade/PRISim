--- conflicted
+++ resolved
@@ -342,11 +342,8 @@
 
 processing:
 
-<<<<<<< HEAD
-    n_bl_chunks     : null
-=======
+
     n_bl_chunks     : 1
->>>>>>> 30b511a2
                                 # Upper limit on number of baseline
                                 # chunks to be processed. Will be
                                 # used to split data for parallel
@@ -354,12 +351,8 @@
                                 #NB: This number is redundant with uvmax, 
                                 # and is best left as null.
 
-<<<<<<< HEAD
-    bl_chunk_size   : 10
-                                # number of baselines in a parallel process
-=======
+
     bl_chunk_size   : 640
->>>>>>> 30b511a2
                                 # Baseline chunk size. Will be used
                                 # in a single process during parallel
                                 # processing
